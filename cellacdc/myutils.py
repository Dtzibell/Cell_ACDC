import os
import re

import typing
from typing import Literal, List, Callable, Tuple, Dict

import pathlib
import difflib
import sys
import platform
import tempfile
import shutil
import traceback
import logging
import datetime
import time
import subprocess
import importlib
from uuid import uuid4
from importlib import import_module
from math import pow, ceil, floor
from functools import wraps, partial
from collections import namedtuple, Counter
from tqdm import tqdm
import requests
import zipfile
import numpy as np
import pandas as pd
import skimage
import inspect

import traceback
import itertools
from packaging import version as packaging_version

from natsort import natsorted

import tifffile
import skimage.io
import skimage.measure

from . import GUI_INSTALLED, KNOWN_EXTENSIONS, is_conda_env

if GUI_INSTALLED:
    from qtpy.QtWidgets import QMessageBox
    from qtpy.QtCore import Signal, QObject, QCoreApplication
    
    from . import widgets, apps
    from . import config
    
from . import core, load
from . import html_utils, is_linux, is_win, is_mac, issues_url, is_mac_arm64
from . import cellacdc_path, printl, acdc_fiji_path, logs_path, acdc_ffmpeg_path
from . import user_profile_path, recentPaths_path
from . import models_list_file_path, models_path
from . import promptable_models_list_file_path, promptable_models_path
from . import github_home_url
from . import try_input_install_package
from . import _warnings
from . import urls
from .models._cellpose_base import min_target_versions_cp

ArgSpec = namedtuple('ArgSpec', ['name', 'default', 'type', 'desc', 'docstring'])

def get_module_name(script_file_path):
    parts = pathlib.Path(script_file_path).parts
    parts = list(parts[parts.index('cellacdc')+1:])
    parts[-1] = os.path.splitext(parts[-1])[0]
    module = '.'.join(parts)
    return module

def get_pos_status(pos_path):
    images_path = os.path.join(pos_path, 'Images')
    ls = listdir(images_path)
    for file in ls:
        if file.endswith('acdc_output.csv'):
            acdc_df_path = os.path.join(images_path, file)
            break
    else:
        return ''
    
    acdc_df = pd.read_csv(acdc_df_path)
    last_tracked_i = acdc_df['frame_i'].max()
    last_cca_i = 0
    if 'cell_cycle_stage' in acdc_df.columns:
        cca_df = acdc_df[['frame_i', 'cell_cycle_stage']].dropna()
        last_cca_i = cca_df['frame_i'].max()
    if last_cca_i > 0:
        return (
            f' (last tracked frame = {last_tracked_i+1}, '
            f'last annotated frame = {last_cca_i+1})'
        )
    else:
        return f' (last tracked frame = {last_tracked_i+1})'

def get_gdrive_path():
    if is_win:
        return os.path.join(f'G:{os.sep}', 'My Drive')
    elif is_mac:
        return os.path.join(
            '/Users/francesco.padovani/Library/CloudStorage/'
            'GoogleDrive-padovaf@tcd.ie/My Drive'
        )

def get_acdc_data_path():
    Cell_ACDC_path = os.path.dirname(cellacdc_path)
    return os.path.join(Cell_ACDC_path, 'data')

def get_open_filemaneger_os_string():
    if is_win:
        return 'Show in Explorer...'
    elif is_mac:
        return 'Reveal in Finder...'
    elif is_linux:
        return 'Show in File Manager...'

def filterCommonStart(images_path):
    startNameLen = 6
    ls = listdir(images_path)
    if not ls:
        return []
    allFilesStartNames = [f[:startNameLen] for f in ls]
    mostCommonStart = Counter(allFilesStartNames).most_common(1)[0][0]
    commonStartFilenames = [f for f in ls if f.startswith(mostCommonStart)]
    return commonStartFilenames

def get_salute_string():
    time_now = datetime.datetime.now().time()
    time_end_morning = datetime.time(12,00,00)
    time_end_lunch = datetime.time(13,00,00)
    time_end_afternoon = datetime.time(15,00,00)
    time_end_evening = datetime.time(20,00,00)
    time_end_night = datetime.time(4,00,00)
    if time_now >= time_end_night and time_now < time_end_morning:
        return 'Have a good day!'
    elif time_now >= time_end_morning and time_now < time_end_lunch:
        return 'Enjoy your lunch!'
    elif time_now >= time_end_lunch and time_now < time_end_afternoon:
        return 'Have a good afternoon!'
    elif time_now >= time_end_afternoon and time_now < time_end_evening:
        return 'Have a good evening!'
    else:
        return 'Have a good night!'

def remove_known_extension(name):
    for ext in KNOWN_EXTENSIONS:
        if name.endswith(ext):
            return name[:-len(ext)], ext

    return name, ''
    
def getCustomAnnotTooltip(annotState):
    toolTip = (
        f'Name: {annotState["name"]}\n\n'
        f'Type: {annotState["type"]}\n\n'
        f'Usage: activate the button and RIGHT-CLICK on cell to annotate\n\n'
        f'Description: {annotState["description"]}\n\n'
        f'SHORTCUT: "{annotState["shortcut"]}"'
    )
    return toolTip

def trim_path(path, depth=3, start_with_dots=True):
    path_li = os.path.abspath(path).split(os.sep)
    rel_path = f'{f"{os.sep}".join(path_li[-depth:])}'
    if start_with_dots:
        return f'...{os.sep}{rel_path}'
    else:
        return rel_path

def get_add_custom_prompt_model_instructions():
    init_sh = html_utils.init_sh
    segment_sh = html_utils.segment_sh
    add_prompt_sh = html_utils.add_prompt_sh
    href = f'<a href="{issues_url}">here</a>'
    text = html_utils.paragraph(f"""
    To use a custom prompt model, you need to create a Python file with the name 
    <code>acdcPromptModel.py</code>.<br>
    Note that the folder name where you place this file will be used as the 
    model name.<br><br>
    In this file, you will implement a class called <code>Model</code> with 
    at least the <code>{init_sh}</code> to initialise the model,<br>
    the <code>{add_prompt_sh}</code> method to add prompts (points, boxes, etc.) 
    to the model, and the <code>{segment_sh}</code> method to run the 
    segmentation.<br><br>
    Have a look at the existing models in the <code>promptable_models</code> 
    folder for examples.<br><br>
    If it doesn't work, please report the issue {href} with the
    code you wrote. Thanks!
    """)
    return text

def get_add_custom_model_instructions():
    user_manual_url = 'https://github.com/SchmollerLab/Cell_ACDC/blob/main/UserManual/Cell-ACDC_User_Manual.pdf'
    href_user_manual = f'<a href="{user_manual_url}">user manual</a>'
    href = f'<a href="{issues_url}">here</a>'
    class_sh = html_utils.class_sh
    def_sh = html_utils.def_sh
    kwargs_sh = html_utils.kwargs_sh
    Model_sh = html_utils.Model_sh
    segment_sh = html_utils.segment_sh
    predict_sh = html_utils.predict_sh
    init_sh = html_utils.init_sh
    myModel_sh = html_utils.myModel_sh
    return_sh = html_utils.return_sh
    equal_sh = html_utils.equal_sh
    open_par_sh = html_utils.open_par_sh
    close_par_sh = html_utils.close_par_sh
    image_sh = html_utils.image_sh
    from_sh = html_utils.from_sh
    import_sh = html_utils.import_sh
    s = html_utils.paragraph(f"""
    To use a custom model first <b>create a folder</b> with the name of your model.<br><br>
    Inside this new folder create a file named <code>acdcSegment.py</code>.<br><br>
    In the <code>acdcSegment.py</code> file you will <b>implement the model class</b>.<br><br>
    Have a look at the other existing models, but essentially you have to create
    a class called <code>Model</code> with at least<br>
    the <code>{init_sh}</code> and the <code>{segment_sh}</code> method.<br><br>
    The <code>{segment_sh}</code> method takes the image (2D or 3D) as an input and return the segmentation mask.<br><br>
    You can find more details in the {href_user_manual} at the section
    called <code>Adding segmentation models to the pipeline</code>.<br><br>
    Pseudo-code for the <code>acdcSegment.py</code> file:
    <pre><code>
    {from_sh} myModel {import_sh} {myModel_sh}

    {class_sh} {Model_sh}:
        {def_sh} {init_sh}(self, {kwargs_sh}):
            self.model {equal_sh} {myModel_sh}{open_par_sh}{close_par_sh}

        {def_sh} {segment_sh}(self, {image_sh}, {kwargs_sh}):
            labels {equal_sh} self.model.{predict_sh}{open_par_sh}{image_sh}{close_par_sh}
            {return_sh} labels
    </code></pre>
    
    If it doesn't work, please report the issue {href} with the
    code you wrote. Thanks.
    """)
    return s

def is_iterable(item):
     try:
         iter(item)
         return True
     except TypeError as e:
         return False

class utilClass:
    pass

def get_trimmed_list(li: list, max_num_digits=10):
    tom_num_digits = sum([len(str(val)) for val in li])
    avg_num_digits = tom_num_digits/len(li)
    max_num_vals = int(round(max_num_digits/avg_num_digits))
    if tom_num_digits>max_num_digits:
        li_str = li.copy()
        del li_str[max_num_vals:-max_num_vals]
        li_str.insert(max_num_vals, "...")
        li_str = f"[{', '.join(map(str, li_str))}]"
    else:
        li_str = f"{[str(val) for val in li]}".replace('\'', '')
    return li_str

def get_trimmed_dict(di: dict, max_num_digits=10):
    di_str = di.copy()
    total_num_digits = sum([len(str(key)) + len(str(val)) for key, val in di.items()])
    avg_num_digits = total_num_digits / len(di)
    max_num_vals = int(round(max_num_digits / avg_num_digits))
    if total_num_digits > max_num_digits:
        keys = list(di_str.keys())
        for key in keys[max_num_vals:-max_num_vals]:
            del di_str[key]
        di_str[keys[max_num_vals]] = "..."
    return f"[{', '.join([f'{key} -> {val}' for key, val in di_str.items()])}]"

def checked_reset_index(df):
    if df.index.names is None or df.index.names == [None]:
        return df.reset_index(drop=True)
    else:
        return df.reset_index()

def checked_reset_index_Cell_ID(df):
    if df.index.names == ['Cell_ID']:
        return df
    df = checked_reset_index(df)
    return df.set_index('Cell_ID')


def _bytes_to_MB(size_bytes):
    factor = pow(2, -20)
    size_MB = round(size_bytes*factor)
    return size_MB

def _bytes_to_GB(size_bytes):
    factor = pow(2, -30)
    size_GB = round(size_bytes*factor, 2)
    return size_GB

def getMemoryFootprint(files_list):
    required_memory = sum([
        48 if file.endswith('.h5') else os.path.getsize(file)
        for file in files_list
    ])
    return required_memory

def get_logs_path():
    return logs_path

class Logger(logging.Logger):
    def __init__(
            self,
            module='base', 
            name='cellacdc-logger', 
            level=logging.DEBUG
        ):
        super().__init__(f'{name}-{module}', level=level)
        self._stdout = sys.stdout
        self._stderr = StdErr(logger=self)
        sys.stderr = self._stderr
        self._levelToName = {
            50: "CRITICAL",
            40: "ERROR",
            30: "WARNING",
            20: "INFO",
            10: "DEBUG",
            0: "NOTSET"
        }
        
    def write(self, text, log_to_file=True, write_to_stdout=True):
        """Capture print statements, print to terminal and log text to 
        the open log file

        Parameters
        ----------
        text : str
            Text to log
        log_to_file : bool, optional
            If True, call `info` method with `text`. Default is True
        """     
        if write_to_stdout:   
            self._stdout.write(text)
            
        if not log_to_file:
            return
        
        if text == '\n':
            return
        
        if not text:
            return 
        
        self.debug(text)

    def close(self):
        for handler in self.handlers:
            handler.close()
            self.removeHandler(handler)
        sys.stdout = self._stdout
        self._stderr.close()
    
    def __del__(self):
        sys.stdout = self._stdout
        self._stderr.close()
    
    def info(self, text, *args, **kwargs):
        super().info(text, *args, **kwargs)
        try:
            self.write(f'{text}\n', log_to_file=False)
        except TypeError:
            # Sometimes the logger is patched (e.g., by spotiflow), which
            # triggers the TypeError because the patching function does not have 
            # log_to_file argument
            self.write(f'{text}\n')
    
    def warning(self, text, *args, **kwargs):
        super().warning(text, *args, **kwargs)
        try:
            self.write(f'[WARNING]: {text}\n', log_to_file=False)
        except TypeError:
            # Sometimes the logger is patched (e.g., by spotiflow), which
            # triggers the TypeError because the patching function does not have 
            # log_to_file argument
            self.write(f'[WARNING]: {text}\n')
    
    def error(self, text, *args, write_traceback=True, **kwargs):
        super().error(text, *args, **kwargs)
<<<<<<< HEAD
        if write_traceback:
            self.write(traceback.format_exc())
        self.write(f'[ERROR]: {text}\n', log_to_file=False)
=======
        self.write(traceback.format_exc())
        try:
            self.write(f'[ERROR]: {text}\n', log_to_file=False)
        except TypeError:
            # Sometimes the logger is patched (e.g., by spotiflow), which
            # triggers the TypeError because the patching function does not have 
            # log_to_file argument
            self.write(f'[ERROR]: {text}\n')
>>>>>>> b162d8c3
    
    def plain(self, text, write_to_stdout=False):
        orig_formatters = [handler.formatter for handler in self.handlers]
        for handler in self.handlers:
            handler.setFormatter(logging.Formatter('%(message)s'))
        self.write(text, write_to_stdout=write_to_stdout)
        for handler in self.handlers:
            handler.setFormatter(orig_formatters.pop(0))
    
    def critical(self, text, *args, **kwargs):
        super().critical(text, *args, **kwargs)
        try:
            self.write(f'[CRITICAL]: {text}\n', log_to_file=False)
        except TypeError:
            # Sometimes the logger is patched (e.g., by spotiflow), which
            # triggers the TypeError because the patching function does not have 
            # log_to_file argument
            self.write(f'[CRITICAL]: {text}\n')
    
    def exception(self, text, *args, write_traceback=True, **kwargs):
        super().exception(text, *args, **kwargs)
<<<<<<< HEAD
        if write_traceback:
            self.write(traceback.format_exc())
        self.write(f'[ERROR]: {text}\n', log_to_file=False)
=======
        self.write(traceback.format_exc())
        try:
            self.write(f'[ERROR]: {text}\n', log_to_file=False)
        except TypeError:
            # Sometimes the logger is patched (e.g., by spotiflow), which
            # triggers the TypeError because the patching function does not have 
            # log_to_file argument
            self.write(f'[ERROR]: {text}\n')
>>>>>>> b162d8c3
    
    def log(self, level, text):
        super().log(level, text)
        levelName = self._levelToName.get(level, 'INFO')
        getattr(self, levelName.lower())(text)
    
    def flush(self):
        self._stdout.flush()

class StdErr:
    def __init__(self, logger: Logger=None):
        self._sys_stderr = sys.stderr
        self._err_msg_line_buffer = []
        self._logger = logger
    
    def write(self, text: str):     
        if text.startswith('Traceback'):
            print('-'*100)
            
        self._sys_stderr.write(text)
        
        if not text:
            return
        
        self._err_msg_line_buffer.append(text)
        if not text.endswith('\n'):
            return
        
        # If the line ends with a newline, flush the buffer
        err_line = ''.join(self._err_msg_line_buffer)
        if self._logger is not None:
            self._logger.plain(err_line, write_to_stdout=False)
        else:
            print(err_line)
        
        self._err_msg_line_buffer = []
            
    def flush(self):
        self._sys_stderr.flush()
    
    def close(self):
        """Close the StdErr stream"""
        sys.stderr = self._sys_stderr

def delete_older_log_files(logs_path):
    if not os.path.exists(logs_path):
        return
    
    log_files = os.listdir(logs_path)
    for log_file in log_files:
        if not log_file.endswith('.log'):
            continue
        
        log_filepath = os.path.join(logs_path, log_file)
        try:
            mtime = os.path.getmtime(log_filepath)
        except Exception as err:
            continue
        
        mdatetime = datetime.datetime.fromtimestamp(mtime)
        days = (datetime.datetime.now() - mdatetime).days
        if days < 7:
            continue

        try:
            os.remove(log_filepath)
        except Exception as err:
            continue

def get_info_version_text(is_cli=False, cli_formatted_text=True):
    version = read_version()
    release_date = get_date_from_version(version, package='cellacdc')
    py_ver = sys.version_info
    env_folderpath = os.path.dirname(os.__file__)
    python_version = f'{py_ver.major}.{py_ver.minor}.{py_ver.micro}'
    info_txts = [
        f'Version {version}',
        f'Released on: {release_date}',
        f'Installed in "{cellacdc_path}"',
        f'Environment folder: "{env_folderpath}"',
        f'Python {python_version}',
        f'Platform: {platform.platform()}',
        f'System: {platform.system()}',
    ]
    if GUI_INSTALLED and not is_cli:
        try:
            from qtpy import QtCore
            info_txts.append(f'Qt {QtCore.__version__}')
        except Exception as err:
            info_txts.append('Qt: Not installed')
    
    info_txts.append(f'Working directory: {os.getcwd()}')
    
    if not cli_formatted_text:
        return info_txts
    
    info_txts = [f'  - {txt}' for txt in info_txts]
    
    max_len = max([len(txt) for txt in info_txts]) + 2
    
    formatted_info_txts = []
    for txt in info_txts:
        horiz_spacing = ' '*(max_len - len(txt))
        txt = f'{txt}{horiz_spacing}|'
        formatted_info_txts.append(txt)
    
    formatted_info_txts.insert(0, 'Cell-ACDC info:\n')
    formatted_info_txts.insert(0, '='*max_len)
    formatted_info_txts.append('='*max_len)
    info_txt = '\n'.join(formatted_info_txts)
    
    return info_txt

def _log_system_info(logger, log_path, is_cli=False, also_spotmax=False):
    logger.info(f'Initialized log file "{log_path}"')
    
    info_txt = get_info_version_text(is_cli=is_cli)
    
    logger.info(info_txt)
    
    if not also_spotmax:
        return
    
    from spotmax.utils import get_info_version_text as smax_info
    smax_info_txt = smax_info(include_platform=False)
    logger.info(smax_info_txt)

def setupLogger(module='base', logs_path=None, caller='Cell-ACDC'):
    if logs_path is None:
        logs_path = get_logs_path()
    
    logger = Logger(module=module)
    sys.stdout = logger
    
    delete_older_log_files(logs_path)
    if not os.path.exists(logs_path):
        os.mkdir(logs_path)

    date_time = datetime.datetime.now().strftime('%Y-%m-%d_%H-%M-%S')
    id = uuid4()
    log_filename = f'{date_time}_{module}_{id}_stdout.log'
    log_path = os.path.join(logs_path, log_filename)

    output_file_handler = logging.FileHandler(log_path, mode='w')

    # Format your logs (optional)
    formatter = logging.Formatter(
        '%(asctime)s - %(name)s - %(levelname)s:\n'
        '------------------------\n'
        '%(message)s\n'
        '------------------------\n',
        datefmt='%d-%m-%Y, %H:%M:%S'
    )
    output_file_handler.setFormatter(formatter)

    logger.addHandler(output_file_handler)
    
    _log_system_info(logger, log_path, also_spotmax=caller!='Cell-ACDC')
    
    # if module == 'gui' and GUI_INSTALLED:
    #     qt_handler = widgets.QtHandler()
    #     qt_handler.setFormatter(logging.Formatter("%(message)s"))
    #     logger.addHandler(qt_handler)

    return logger, logs_path, log_path, log_filename

def get_pos_foldernames(exp_path, check_if_is_sub_folder=False):
    if not check_if_is_sub_folder:
        ls = listdir(exp_path)
        pos_foldernames = [
            pos for pos in ls if is_pos_folderpath(os.path.join(exp_path, pos))
        ]
    else:
        folder_type = determine_folder_type(exp_path)
        is_pos_folder, is_images_folder, _ = folder_type
        if is_pos_folder:
            return [os.path.basename(exp_path)]
        elif is_images_folder:
            pos_path = os.path.dirname(exp_path)
            return [os.path.basename(pos_path)]
        else:
            return get_pos_foldernames(exp_path)
    return pos_foldernames

def getMostRecentPath():
    if os.path.exists(recentPaths_path):
        df = pd.read_csv(recentPaths_path, index_col='index')
        if 'opened_last_on' in df.columns:
            df = df.sort_values('opened_last_on', ascending=False)
        MostRecentPath = ''
        for path in df['path']:
            if os.path.exists(path):
                MostRecentPath = path
                break
    else:
        MostRecentPath = ''
    return MostRecentPath

def addToRecentPaths(exp_path, logger=None):
    if not os.path.exists(exp_path):
        return
    exp_path = exp_path.replace('\\', '/')
    if os.path.exists(recentPaths_path):
        try:
            df = pd.read_csv(recentPaths_path, index_col='index')
            recentPaths = df['path'].to_list()
            if 'opened_last_on' in df.columns:
                openedOn = df['opened_last_on'].to_list()
            else:
                openedOn = [np.nan]*len(recentPaths)
            if exp_path in recentPaths:
                pop_idx = recentPaths.index(exp_path)
                recentPaths.pop(pop_idx)
                openedOn.pop(pop_idx)
            recentPaths.insert(0, exp_path)
            openedOn.insert(0, datetime.datetime.now())
            # Keep max 40 recent paths
            if len(recentPaths) > 40:
                recentPaths.pop(-1)
                openedOn.pop(-1)
        except Exception as e:
            recentPaths = [exp_path]
            openedOn = [datetime.datetime.now()]
    else:
        recentPaths = [exp_path]
        openedOn = [datetime.datetime.now()]
    df = pd.DataFrame({
        'path': recentPaths,
        'opened_last_on': pd.Series(openedOn, dtype='datetime64[ns]')}
    )
    df.index.name = 'index'
    df.to_csv(recentPaths_path)

def checkDataIntegrity(filenames, parent_path, parentQWidget=None):
    char = filenames[0][:2]
    startWithSameChar = all([f.startswith(char) for f in filenames])
    if not startWithSameChar:
        msg = widgets.myMessageBox()
        txt = html_utils.paragraph(
            'Cell-ACDC detected files inside the folder '
            'that <b>do not start with the same, common basename</b>.<br><br>'
            'To ensure correct loading of the data, the folder where '
            'the file(s) is/are should either contain a single image file or'
            'only files that start with the same, common basename.<br><br>'
            'For example the following filenames:<br><br>'
            '<code>F014_s01_phase_contr.tif</code><br>'
            '<code>F014_s01_mCitrine.tif</code><br><br>'
            'are named correctly since they all start with the '
            'the common basename "F014_s01_". After the common basename you '
            'can write whatever text you want. In the example above, "phase_contr" '
            'and "mCitrine" are the channel names.<br><br>'
            'Data loading may still be successfull, so Cell-ACDC will '
            'still try to load data now.<br>'
        )
        filesFormat = [f'    - {file}' for file in filenames]
        filesFormat = "\n".join(filesFormat)
        detailsText = (
            f'Files present in the folder {parent_path}:\n\n'
            f'{filesFormat}'
        )
        msg.addShowInFileManagerButton(parent_path, txt='Open folder...')
        msg.warning(
            parentQWidget, 'Data structure compromised', txt, 
            detailsText=detailsText, buttonsTexts=('Cancel', 'Ok')
        )
        if msg.cancel:
            raise TypeError(
                'Process aborted by the user.'
            )
        return False
    return True

def get_cca_colname_desc():
    desc = {
        'Cell ID': (
            'ID of the segmented cell. All of the other columns '
            'are properties of this ID.'
        ),
        'Cell cycle stage': (
            'G1 if the cell does NOT have a bud. S/G2/M if it does.'
        ),
        'Relative ID': (
            'ID of the bud related to the Cell ID (row). For cells in G1 write the '
            'bud ID it had in the previous cycle.'
        ),
        'Generation number': (
            'Number of times the cell divided from a bud. For cells in the first '
            'frame write any number greater than 1.'
        ),
        'Relationship': (
            'Relationship of the current Cell ID (row). '
            'Either <b>mother</b> or <b>bud</b>. An object is a bud if '
            'it didn\'t divide from the mother yet. All other instances '
            '(e.g., cell in G1) are still labelled as mother.'
        ),
        'Emerging frame num.': (
            'Frame number at which the object emerged/appeared in the scene.'
        ),
        'Division frame num.': (
            'Frame number at which the bud separated from the mother.'
        ),
        'Is history known?': (
            'Cells that are already present in the first frame or appears '
            'from outside of the field of view, have some information missing. '
            'For example, for cells in the first frame we do not know how many '
            'times it budded and divided in the past. '
            'In these cases Is history known? is True.'
        )
    }
    return desc

def testQcoreApp():
    print(QCoreApplication.instance())

def store_custom_model_path(model_file_path):
    model_file_path = model_file_path.replace('\\', '/')
    model_name = os.path.basename(os.path.dirname(model_file_path))
    cp = config.ConfigParser()
    if os.path.exists(models_list_file_path):
        cp.read(models_list_file_path)
    if model_name not in cp:
        cp[model_name] = {}
    cp[model_name]['path'] = model_file_path
    with open(models_list_file_path, 'w') as configFile:
        cp.write(configFile)

def store_custom_promptable_model_path(promptable_model_file_path):
    model_file_path = promptable_model_file_path.replace('\\', '/')
    model_name = os.path.basename(os.path.dirname(model_file_path))
    cp = config.ConfigParser()
    if os.path.exists(promptable_models_list_file_path):
        cp.read(promptable_models_list_file_path)
    if model_name not in cp:
        cp[model_name] = {}
    cp[model_name]['path'] = model_file_path
    with open(promptable_models_list_file_path, 'w') as configFile:
        cp.write(configFile)

def check_git_installed(parent=None):
    try:
        subprocess.check_call(['git', '--version'], shell=True)
        return True
    except Exception as e:
        print('='*20)
        traceback.print_exc()
        print('='*20)
        git_url = 'https://git-scm.com/book/en/v2/Getting-Started-Installing-Git'
        msg = widgets.myMessageBox()
        txt = html_utils.paragraph(f"""
            In order to install <code>javabridge</code> you first need to <b>install
            Git</b> (it was not found).<br><br>
            <b>Close Cell-ACDC</b> and follow the instructions
            {html_utils.tag('here', f'a href="{git_url}"')}.<br><br>
            <i><b>NOTE</b>: After installing Git you might need to <b>restart the
            terminal</b></i>.
        """)
        msg.warning(
            parent, 'Git not installed', txt
        )
        return False

def browse_url(url):
    import webbrowser
    webbrowser.open(url)

def browse_docs():
    browse_url(urls.docs_homepage)

def install_java():
    try:
        subprocess.check_call(['javac', '-version'], shell=True)
        return False
    except Exception as e:
        from . import widgets
        win = widgets.installJavaDialog()
        win.exec_()
        return win.clickedButton == win.cancelButton

def install_javabridge(force_compile=False, attempt_uninstall_first=False):
    if attempt_uninstall_first:
        try:
            subprocess.check_call(
                [sys.executable, '-m', 'pip', 'uninstall', '-y', 'javabridge']
            )
        except Exception as e:
            pass
    if sys.platform.startswith('win'):
        if force_compile:
            subprocess.check_call(
                [sys.executable, '-m', 'pip', 'install', '-U',
                'git+https://github.com/SchmollerLab/python-javabridge-acdc']
            )
        else:
            subprocess.check_call(
                [sys.executable, '-m', 'pip', 'install', '-U',
                'git+https://github.com/SchmollerLab/python-javabridge-windows']
            )
    elif is_mac:
        subprocess.check_call(
            [sys.executable, '-m', 'pip', 'install', '-U',
            'git+https://github.com/SchmollerLab/python-javabridge-acdc']
        )
    elif is_linux:
        subprocess.check_call(
            [sys.executable, '-m', 'pip', 'install', '-U',
            'git+https://github.com/LeeKamentsky/python-javabridge.git@master']
        )

def is_in_bounds(x,y,X,Y):
    in_bounds = x >= 0 and x < X and y >= 0 and y < Y
    return in_bounds

def read_version(logger=None, return_success=False):
    cellacdc_parent_path = os.path.dirname(cellacdc_path)
    cellacdc_parent_folder = os.path.basename(cellacdc_parent_path)
    if cellacdc_parent_folder == 'site-packages':
        from . import __version__
        version = __version__
        success = True
    else:
        try:
            from setuptools_scm import get_version
            version = get_version(root='..', relative_to=__file__)
            success = True
        except Exception as e:
            if logger is None:
                logger = print
            logger('*'*40)
            logger(traceback.format_exc())
            logger('-'*40)
            logger(
                '[WARNING]: Cell-ACDC could not determine the current version. '
                'Returning the version determined at installation time. '
                'See details above.'
            )
            logger('='*40)
            try:
                from . import _version
                version = _version.version
                success = False
            except Exception as e:
                version = 'ND'
                success = False
    
    if return_success:
        return version, success
    else:
        return version

def get_date_from_version(version: str, package='cellacdc', debug=False):
    try:
        response = requests.get(
            f'https://pypi.org/pypi/{package}/json', 
            timeout=2
        )
        res_json = response.json()
        pypi_releases_json = res_json['releases']
        version_json = pypi_releases_json[version][0]
        upload_time = version_json['upload_time_iso_8601']
        date = datetime.datetime.strptime(upload_time, r'%Y-%m-%dT%H:%M:%S.%fZ')
        date_str = date.strftime(r'%A %d %B %Y at %H:%M')
        return date_str
    except Exception as err:
        if debug:
            traceback.print_exc()
    
    try:
        if package == 'cellacdc':
            pkg_path = cellacdc_path
        elif package == 'spotmax':
            from spotmax import spotmax_path
            pkg_path = spotmax_path
        commit_hash = re.findall(r'\+g([A-Za-z0-9]+)(\.d)?', version)[0][0]
        git_path = os.path.dirname(pkg_path)
        command = f'git -C {git_path} show {commit_hash}'
        commit_log = _subprocess_run_command(
            command, shell=False, callback='check_output'
        )
        commit_log = commit_log.decode() 
        date_log = re.findall(r'Date:(.*) \+', commit_log)[0].strip()
        date = datetime.datetime.strptime(date_log, r'%a %b %d %H:%M:%S %Y')
        date_str = date.strftime(r'%A %d %B %Y at %H:%M')
        return date_str
    except Exception as err:
        if debug:
            traceback.print_exc()
    
    return 'ND'  

def showInExplorer(path):
    if is_mac:
        os.system(f'open "{path}"')
    elif is_linux:
        os.system(f'xdg-open "{path}"')
    else:
        os.startfile(path)

def exec_time(func):
    @wraps(func)
    def inner_function(self, *args, **kwargs):
        t0 = time.perf_counter()
        if func.__code__.co_argcount==1 and func.__defaults__ is None:
            result = func(self)
        elif func.__code__.co_argcount>1 and func.__defaults__ is None:
            result = func(self, *args)
        else:
            result = func(self, *args, **kwargs)
        t1 = time.perf_counter()
        s = f'{func.__name__} execution time = {(t1-t0)*1000:.3f} ms'
        printl(s, is_decorator=True)
        return result
    return inner_function

def setRetainSizePolicy(widget, retain=True):
    sp = widget.sizePolicy()
    sp.setRetainSizeWhenHidden(retain)
    widget.setSizePolicy(sp)

def getAcdcDfSegmPaths(images_path):
    ls = listdir(images_path)
    basename = getBasename(ls)
    paths = {}
    for file in ls:
        filePath = os.path.join(images_path, file)
        fileName, ext = os.path.splitext(file)
        endName = fileName[len(basename):]
        if endName.find('acdc_output') != -1 and ext=='.csv':
            info_name = endName.replace('acdc_output', '')
            paths.setdefault(info_name, {})
            paths[info_name]['acdc_df_path'] = filePath
            paths[info_name]['acdc_df_filename'] = fileName
        elif endName.find('segm') != -1 and ext=='.npz':
            info_name = endName.replace('segm', '')
            paths.setdefault(info_name, {})
            paths[info_name]['segm_path'] = filePath
            paths[info_name]['segm_filename'] = fileName
    return paths

def getChannelFilePath(images_path, chName):
    file = ''
    alignedFilePath = ''
    tifFilePath = ''
    h5FilePath = ''
    for file in listdir(images_path):
        filePath = os.path.join(images_path, file)
        if file.endswith(f'{chName}_aligned.npz'):
            alignedFilePath = filePath
        elif file.endswith(f'{chName}.tif'):
            tifFilePath = filePath
        elif file.endswith(f'{chName}.h5'):
            h5FilePath = filePath
    if alignedFilePath:
        return alignedFilePath
    elif h5FilePath:
        return h5FilePath
    elif tifFilePath:
        return tifFilePath
    else:
        return ''

def get_number_fstring_formatter(dtype, precision=4):
    if np.issubdtype(dtype, np.integer):
        return 'd'
    else:
        return f'.{precision}f'

def get_chname_from_basename(filename, basename, remove_ext=True):
    if remove_ext:
        filename, ext = os.path.splitext(filename)
    chName = filename[len(basename):]
    aligned_idx = chName.find('_aligned')
    if aligned_idx != -1:
        chName = chName[:aligned_idx]
    return chName

def getBaseAcdcDf(rp):
    zeros_list = [0]*len(rp)
    nones_list = [None]*len(rp)
    minus1_list = [-1]*len(rp)
    IDs = []
    xx_centroid = []
    yy_centroid = []
    zz_centroid = []
    for obj in rp:
        xc, yc = obj.centroid[-2:]
        IDs.append(obj.label)
        xx_centroid.append(xc)
        yy_centroid.append(yc)
        if len(obj.centroid) == 3:
            zc = obj.centroid[0]
            zz_centroid.append(zc)
            
    df = pd.DataFrame(
        {
            'Cell_ID': IDs,
            'is_cell_dead': zeros_list,
            'is_cell_excluded': zeros_list,
            'x_centroid': xx_centroid,
            'y_centroid': yy_centroid,
            'was_manually_edited': minus1_list
        }
    ).set_index('Cell_ID')
    if zz_centroid:
        df['z_centroid'] = zz_centroid
        
    return df

def getBasenameAndChNames(images_path, useExt=None):
    _tempPosData = utilClass()
    _tempPosData.images_path = images_path
    load.loadData.getBasenameAndChNames(_tempPosData, useExt=useExt)
    return _tempPosData.basename, _tempPosData.chNames

def getBasename(files):
    basename = files[0]
    for file in files:
        # Determine the basename based on intersection of all files
        _, ext = os.path.splitext(file)
        sm = difflib.SequenceMatcher(None, file, basename)
        i, j, k = sm.find_longest_match(
            0, len(file), 0, len(basename)
        )
        basename = file[i:i+k]
    return basename

def findalliter(patter, string):
    """Function used to return all re.findall objects in string"""
    m_test = re.findall(r'(\d+)_(.+)', string)
    m_iter = [m_test]
    while m_test:
        m_test = re.findall(r'(\d+)_(.+)', m_test[0][1])
        m_iter.append(m_test)
    return m_iter

def clipSelemMask(mask, shape, Yc, Xc, copy=True):
    if copy:
        mask = mask.copy()
    
    Y, X = shape
    h, w = mask.shape

    # Bottom, Left, Top, Right global coordinates of mask
    Y0, X0, Y1, X1 = Yc-(h/2), Xc-(w/2), Yc+(h/2), Xc+(w/2)
    mask_limits = [floor(Y0)+1, floor(X0)+1, floor(Y1)+1, floor(X1)+1]
    
    if Y0>=0 and X0>=0 and Y1<=Y and X1<=X:
        # Mask is withing shape boundaries, no need to clip
        ystart, xstart, yend, xend = mask_limits
        mask_slice = slice(ystart, yend), slice(xstart, xend)
        return mask, mask_slice

    if Y0<0:
        # Mask is exceeding at the bottom
        ystart = floor(abs(Y0))
        mask_limits[0] = 0
        mask = mask[ystart:]
    if X0<0:
        # Mask is exceeding at the left
        xstart = floor(abs(X0))
        mask_limits[1] = 0
        mask = mask[:, xstart:]
    if Y1>Y:
        # Mask is exceeding at the top
        yend = ceil(abs(Y1)) - Y
        mask_limits[2] = Y
        mask = mask[:-yend]
    if X1>X:
        # Mask is exceeding at the right
        xend = ceil(abs(X1)) - X
        mask_limits[3] = X
        mask = mask[:, :-xend]
    
    ystart, xstart, yend, xend = mask_limits
    mask_slice = slice(ystart, yend), slice(xstart, xend)
    return mask, mask_slice


def listdir(path) -> List[str]:
    return natsorted([
        f for f in os.listdir(path)
        if not f.startswith('.')
        and not f == 'desktop.ini'
        and not f == 'recovery'
        and not f.endswith('.new.npz')
    ])

def setDefaultValueArgSpecsFromKwargs(
        params: List[ArgSpec], 
        kwargs: Dict[str, object]
    ):
    new_params = []
    for param in params:
        new_value = kwargs.get(param.name)
        if new_value is None:
            new_params.append(param)
            continue
        
        new_param = ArgSpec(
            name=param.name, 
            default=new_value, 
            type=param.type, 
            desc=param.desc,
            docstring=param.docstring
        )
        new_params.append(new_param)
    return new_params

def insertModelArgSpec(
        params, param_name, param_value, param_type=None, desc='',
        docstring=''
    ):
    updated_params = []
    for param in params:
        if param.name == param_name:
            if param_type is None:
                param_type = param.type
            new_param = ArgSpec(
                name=param_name, default=param_value, type=param_type,
                desc=desc, docstring=docstring
            )
            updated_params.append(new_param)
        else:
            updated_params.append(param)
    return updated_params

def get_function_argspec(function, args_to_skip={'logger_func',}):
    argspecs = inspect.getfullargspec(function)
    kwargs_type_hints = typing.get_type_hints(function)
    docstring = function.__doc__
    params = params_to_ArgSpec(
        argspecs, kwargs_type_hints, docstring, 
        args_to_skip=args_to_skip
    )
    return params

def getModelArgSpec(acdcSegment):
    init_ArgSpec = inspect.getfullargspec(acdcSegment.Model.__init__)
    init_kwargs_type_hints = typing.get_type_hints(acdcSegment.Model.__init__)
    init_doc = acdcSegment.Model.__init__.__doc__
    init_params = params_to_ArgSpec(
        init_ArgSpec, init_kwargs_type_hints, init_doc
    )
    init_params = add_segm_data_param(init_params, init_ArgSpec)
    
    segment_ArgSpec = inspect.getfullargspec(acdcSegment.Model.segment)
    segment_kwargs_type_hints = typing.get_type_hints(acdcSegment.Model.segment)
    try:
        segment_ArgSpec.args.remove('frame_i')
    except Exception as e:
        pass
    
    segment_doc = acdcSegment.Model.segment.__doc__
    segment_params = params_to_ArgSpec(
        segment_ArgSpec, segment_kwargs_type_hints, segment_doc,
    )
    
    return init_params, segment_params

def _get_doc_stop_idx(docstring, start_idx, next_param_name=None, debug=False):
    if debug:
        import pdb; pdb.set_trace()
    
    if next_param_name is not None:
        doc_stop_idx = docstring.find(f'{next_param_name} : ')
        if doc_stop_idx > 1:
            return doc_stop_idx
    
    docstring_from_start = docstring[start_idx:]
    next_param_searched = re.search(r'\w+ : ', docstring_from_start)
    if next_param_searched is not None:
        return next_param_searched.start(0) + start_idx
    
    doc_stop_idx = docstring.find('Returns')
    if doc_stop_idx > 1:
        return doc_stop_idx
    
    doc_stop_idx = docstring.find('Notes')
    if doc_stop_idx > 1:
        return doc_stop_idx 
    
    return -1

def parse_model_param_doc(name, next_param_name=None, docstring=None):
    if not docstring:
        return ''
    
    try:
        # Extract parameter description from 'param : ...'
        start_text = f'{name} : '
        if docstring.find(start_text) == -1:
            # Parameter not present in docstring
            return ''
        
        doc_start_idx = docstring.find(start_text) + len(start_text)
        
        doc_stop_idx = _get_doc_stop_idx(
            docstring, doc_start_idx, next_param_name=next_param_name
        )
        if doc_stop_idx == -1:
            doc_stop_idx = len(docstring)
        
        param_doc = docstring[doc_start_idx:doc_stop_idx]
        
        # Start at first end of line
        param_doc = param_doc[param_doc.find('\n')+1:]
        
        # Replace multiples spaces with single space
        param_doc = re.sub(' +', ' ', param_doc)
        
        # Remove trailing spaces
        param_doc = param_doc.strip()
    except Exception as err:
        param_doc = ''
    
    param_doc = param_doc.replace(', optional', '')
    
    return param_doc

def add_segm_data_param(init_params, init_argspecs):
    if init_argspecs.defaults is None:
        num_kwargs = 0
    else:
        num_kwargs = len(init_argspecs.defaults)
    
    # Segm model requires segm data --> add it to params
    num_args = len(init_argspecs.args) - num_kwargs
    if num_args == 1:
        # Args is only self --> segm data not needed
        return init_params
    
    desc = (
'This model requires an additional segmentation file as input.\n\n'
'Please, select which segmentation file to provide to the model.'
    )
    
    segm_data_argspec = ArgSpec(
        name='Auxiliary segmentation file', 
        default='', 
        type=str, 
        desc=desc,
        docstring=None
    )
    
    init_params.insert(0, segm_data_argspec)
    return init_params

def params_to_ArgSpec(
        fullargspecs, type_hints, docstring, args_to_skip=None
    ):
    params = []
    
    if fullargspecs.defaults is None:
        return params
    
    if args_to_skip is None:
        args_to_skip = set()
    
    num_params = len(fullargspecs.args)
    ip = num_params - len(fullargspecs.defaults)
    if ip < 0:
        return params
    
    for arg, default in zip(fullargspecs.args[ip:], fullargspecs.defaults):
        if arg in args_to_skip:
            continue
        
        if arg in type_hints:
            _type = type_hints[arg]
        else:
            _type = type(default)
        
        next_param_name = None
        if ip+1 < num_params:
            next_param_name = fullargspecs.args[ip+1]
        
        param_doc = parse_model_param_doc(
            arg, 
            next_param_name=next_param_name,
            docstring=docstring
        )
        param = ArgSpec(
            name=arg, 
            default=default, 
            type=_type, 
            desc=param_doc,
            docstring=docstring
        )
        params.append(param)
        ip += 1
    return params

def getClassArgSpecs(classModule, runMethodName='run'):
    init_ArgSpec = inspect.getfullargspec(classModule.__init__)
    init_kwargs_type_hints = typing.get_type_hints(
        classModule.__init__
    )
    init_doc = classModule.__init__.__doc__
    init_params = params_to_ArgSpec(
        init_ArgSpec, init_kwargs_type_hints, init_doc
    )
    
    run_ArgSpec = inspect.getfullargspec(getattr(classModule, runMethodName))
    run_kwargs_type_hints = typing.get_type_hints(
        getattr(classModule, runMethodName)
    )
    run_doc = getattr(classModule, runMethodName).__doc__
    run_params = params_to_ArgSpec(
        run_ArgSpec, run_kwargs_type_hints, run_doc,
        args_to_skip={'signals', 'export_to'}
    )
    return init_params, run_params

def getTrackerArgSpec(trackerModule, realTime=False):
    init_ArgSpec = inspect.getfullargspec(trackerModule.tracker.__init__)
    init_kwargs_type_hints = typing.get_type_hints(
        trackerModule.tracker.__init__
    )
    init_doc = trackerModule.tracker.__init__.__doc__
    init_params = params_to_ArgSpec(
        init_ArgSpec, init_kwargs_type_hints, init_doc
    )
    if realTime:
        track_ArgSpec = inspect.getfullargspec(trackerModule.tracker.track_frame)
        track_kwargs_type_hints = typing.get_type_hints(
            trackerModule.tracker.track_frame
        )
        track_doc = trackerModule.tracker.track_frame.__doc__
    else:
        track_ArgSpec = inspect.getfullargspec(trackerModule.tracker.track)
        track_kwargs_type_hints = typing.get_type_hints(
            trackerModule.tracker.track
        )
        track_doc = trackerModule.tracker.track.__doc__

    track_params = params_to_ArgSpec(
        track_ArgSpec, track_kwargs_type_hints, track_doc,
        args_to_skip={'signals', 'export_to'}
    )
    return init_params, track_params

def isIntensityImgRequiredForTracker(trackerModule):
    track_ArgSpec = inspect.getfullargspec(trackerModule.tracker.track)
    num_args = len(track_ArgSpec.args) - len(track_ArgSpec.defaults)
    # If the number of args is 3 then we have `self, labels, image` as args 
    # which means the tracker requires the image 
    return num_args == 3                          

def getDefault_SegmInfo_df(posData, filename):
    mid_slice = int(posData.SizeZ/2)
    df = pd.DataFrame({
        'filename': [filename]*posData.SizeT,
        'frame_i': range(posData.SizeT),
        'z_slice_used_dataPrep': [mid_slice]*posData.SizeT,
        'which_z_proj': ['single z-slice']*posData.SizeT,
        'z_slice_used_gui': [mid_slice]*posData.SizeT,
        'which_z_proj_gui': ['single z-slice']*posData.SizeT,
        'resegmented_in_gui': [False]*posData.SizeT,
        'is_from_dataPrep': [False]*posData.SizeT
    }).set_index(['filename', 'frame_i'])
    return df

def get_examples_path(which):
    if which == 'time_lapse_2D':
        foldername = 'TimeLapse_2D'
        url = 'https://hmgubox2.helmholtz-muenchen.de/index.php/s/CaMdYXiwxxoq3Ts/download/TimeLapse_2D.zip'
        file_size = 45143552
    elif which == 'snapshots_3D':
        foldername = 'Multi_3D_zStack_Analysed'
        url = 'https://hmgubox2.helmholtz-muenchen.de/index.php/s/CXZDoQMANNrKL7a/download/Yeast_Analysed_multi3D_zStacks.zip'
        file_size = 124822528
    else:
        return ''
    
    examples_path = os.path.join(user_profile_path, 'acdc-examples')
    example_path = os.path.join(examples_path, foldername)
    return examples_path, example_path, url, file_size

def download_examples(which='time_lapse_2D', progress=None):
    examples_path, example_path, url, file_size = get_examples_path(which)
    if os.path.exists(example_path):
        if progress is not None:
            # display 100% progressbar
            progress.emit(0, 0)
        return example_path

    zip_dst = os.path.join(examples_path, 'example_temp.zip')

    if not os.path.exists(examples_path):
        os.makedirs(examples_path, exist_ok=True)

    print(f'Downloading example to {example_path}')

    download_url(
        url, zip_dst, verbose=False, file_size=file_size,
        progress=progress
    )
    exctract_to = examples_path
    extract_zip(zip_dst, exctract_to)

    if progress is not None:
        # display 100% progressbar
        progress.emit(0, 0)

    # Remove downloaded zip archive
    os.remove(zip_dst)
    print('Example downloaded successfully')
    return example_path

def get_acdc_java_path():
    acdc_java_path = os.path.join(user_profile_path, 'acdc-java')
    dot_acdc_java_path = os.path.join(user_profile_path, '.acdc-java')
    return acdc_java_path, dot_acdc_java_path

def get_java_url():
    is_linux = sys.platform.startswith('linux')
    is_mac = sys.platform == 'darwin'
    is_win = sys.platform.startswith("win")
    is_win64 = (is_win and (os.environ["PROCESSOR_ARCHITECTURE"] == "AMD64"))

    # https://drive.google.com/drive/u/0/folders/1MxhySsxB1aBrqb31QmLfVpq8z1vDyLbo
    if is_win64:
        os_foldername = 'win64'
        unzipped_foldername = 'java_portable_windows-0.1'
        file_size = 214798150
        # url = 'https://hmgubox2.helmholtz-muenchen.de/index.php/s/eMyirTw8qG2wJMt/download/java_portable_windows-0.1.zip'
        url = 'https://github.com/SchmollerLab/java_portable_windows/archive/refs/tags/v0.1.zip'
    elif is_mac:
        os_foldername = 'macOS'
        unzipped_foldername = 'java_portable_macos-0.1'
        url = 'https://github.com/SchmollerLab/java_portable_macos/archive/refs/tags/v0.1.zip'
        # url = 'https://hmgubox2.helmholtz-muenchen.de/index.php/s/SjZb8aommXgrECq/download/java_portable_macos-0.1.zip'
        file_size = 108478751
    elif is_linux:
        os_foldername = 'linux'
        unzipped_foldername = 'java_portable_linux-0.1'
        url = 'https://github.com/SchmollerLab/java_portable_linux/archive/refs/tags/v0.1.zip'
        # url = 'https://hmgubox2.helmholtz-muenchen.de/index.php/s/HjeQagixE2cjbZL/download/java_portable_linux-0.1.zip'
        file_size = 92520706
    return url, file_size, os_foldername, unzipped_foldername

def _jdk_exists(jre_path):
    # If jre_path exists and it's windows search for ~/acdc-java/win64/jdk
    # or ~/.acdc-java/win64/jdk. If not Windows return jre_path
    if not jre_path:
        return ''
    os_acdc_java_path = os.path.dirname(jre_path)
    os_foldername = os.path.basename(os_acdc_java_path)
    if not os_foldername.startswith('win'):
        return jre_path
    if os.path.exists(os_acdc_java_path):
        for folder in os.listdir(os_acdc_java_path):
            if not folder.startswith('jdk'):
                continue
            dir_path =  os.path.join(os_acdc_java_path, folder)
            for file in os.listdir(dir_path):
                if file == 'bin':
                    return dir_path
    return ''

def get_package_version(import_pkg_name):
    import importlib.metadata
    version =  importlib.metadata.version(import_pkg_name)
    return version

def check_upgrade_javabridge():
    try:
        version =  get_package_version('javabridge')
    except Exception as e:
        return
    patch = int(version.split('.')[2])
    if patch > 18:
        return
    install_javabridge()

def _java_exists(os_foldername):
    acdc_java_path, dot_acdc_java_path = get_acdc_java_path()
    os_acdc_java_path = os.path.join(acdc_java_path, os_foldername)
    if os.path.exists(os_acdc_java_path):
        for folder in os.listdir(os_acdc_java_path):
            if not folder.startswith('jre'):
                continue
            dir_path =  os.path.join(os_acdc_java_path, folder)
            for file in os.listdir(dir_path):
                if file == 'bin':
                    return dir_path

    # Some users still has the old .acdc folder --> check
    os_dot_acdc_java_path = os.path.join(dot_acdc_java_path, os_foldername)
    if os.path.exists(os_dot_acdc_java_path):
        for folder in os.listdir(os_dot_acdc_java_path):
            if not folder.startswith('jre'):
                continue
            dir_path =  os.path.join(os_dot_acdc_java_path, folder)
            for file in os.listdir(dir_path):
                if file == 'bin':
                    return dir_path
    return ''

    # Check if the user unzipped the javabridge_portable folder and not its content
    os_acdc_java_path = os.path.join(acdc_java_path, os_foldername)
    if os.path.exists(os_acdc_java_path):
        for folder in os.listdir(os_acdc_java_path):
            dir_path =  os.path.join(os_acdc_java_path, folder)
            if folder.startswith('java_portable') and os.path.isdir(dir_path):
                # Move files one level up
                unzipped_path = os.path.join(os_acdc_java_path, folder)
                for name in os.listdir(unzipped_path):
                    # move files up one level
                    src = os.path.join(unzipped_path, name)
                    shutil.move(src, os_acdc_java_path)
                try:
                    shutil.rmtree(unzipped_path)
                except PermissionError as e:
                    pass
        # Check if what we moved one level up was actually java
        for folder in os.listdir(os_acdc_java_path):
            if not folder.startswith('jre'):
                continue
            dir_path =  os.path.join(os_acdc_java_path, folder)
            for file in os.listdir(dir_path):
                if file == 'bin':
                    return dir_path
    return ''

def download_java():
    url, file_size, os_foldername, unzipped_foldername = get_java_url()
    jre_path = _java_exists(os_foldername)
    jdk_path = _jdk_exists(jre_path)
    if os_foldername.startswith('win') and jre_path and jdk_path:
        return jre_path, jdk_path, url

    if jre_path:
        # on macOS jdk is the same as jre
        return jre_path, jre_path, url

    acdc_java_path, _ = get_acdc_java_path()
    os_acdc_java_path = os.path.join(acdc_java_path, os_foldername)
    temp_zip = os.path.join(os_acdc_java_path, 'acdc_java_temp.zip')

    if not os.path.exists(os_acdc_java_path):
        os.makedirs(os_acdc_java_path, exist_ok=True)

    try:
        download_url(url, temp_zip, file_size=file_size, desc='Java')
        extract_zip(temp_zip, os_acdc_java_path)
    except Exception as e:
        print('=======================')
        traceback.print_exc()
        print('=======================')
    finally:
        os.remove(temp_zip)

    # Move files one level up
    unzipped_path = os.path.join(os_acdc_java_path, unzipped_foldername)
    for name in os.listdir(unzipped_path):
        # move files up one level
        src = os.path.join(unzipped_path, name)
        shutil.move(src, os_acdc_java_path)
    try:
        shutil.rmtree(unzipped_path)
    except PermissionError as e:
        pass

    jre_path = _java_exists(os_foldername)
    jdk_path = _jdk_exists(jre_path)
    return jre_path, jdk_path, url

def get_model_path(model_name, create_temp_dir=True):
    if model_name == 'Automatic thresholding':
        model_name == 'thresholding'
        
    model_info_path = os.path.join(cellacdc_path, 'models', model_name, 'model')
    
    if os.path.exists(model_info_path):
        for file in listdir(model_info_path):
            if file != 'weights_location_path.txt':
                continue
            with open(os.path.join(model_info_path, file), 'r') as txt:
                model_path = txt.read()
                model_path = os.path.expanduser(model_path)
            if not os.path.exists(model_path):
                model_path = _write_model_location_to_txt(model_name)
            else:
                break
        else:
            model_path = _write_model_location_to_txt(model_name)
    else:
        os.makedirs(model_info_path, exist_ok=True)
        model_path = _write_model_location_to_txt(model_name)

    model_path = migrate_to_new_user_profile_path(model_path)   
    
    if not os.path.exists(model_path):
        os.makedirs(model_path, exist_ok=True)

    if not create_temp_dir:
        return '', model_path

    exists = check_model_exists(model_path, model_name)
    if exists:
        return '', model_path

    temp_zip_path = _create_temp_dir()
    return temp_zip_path, model_path

def check_model_exists(model_path, model_name):
    try:
        import cellacdc
        m = model_name.lower()
        weights_filenames = getattr(cellacdc, f'{m}_weights_filenames')
        files_present = listdir(model_path)
        return all([f in files_present for f in weights_filenames])
    except Exception as e:
        return True
    
def _create_temp_dir():
    temp_model_path = tempfile.mkdtemp()
    temp_zip_path = os.path.join(temp_model_path, 'model_temp.zip')
    return temp_zip_path

def _model_url(model_name, return_alternative=False):
    if model_name == 'YeaZ':
        url = 'https://hmgubox2.helmholtz-muenchen.de/index.php/s/8PMePcwJXmaMMS6/download/YeaZ_weights.zip'
        alternative_url = 'https://zenodo.org/record/6125825/files/YeaZ_weights.zip?download=1'
        file_size = 693685011
    elif model_name == 'YeastMate':
        url = 'https://hmgubox2.helmholtz-muenchen.de/index.php/s/pMT8pAmMkNtN8BP/download/yeastmate_weights.zip'
        alternative_url = 'https://zenodo.org/record/6140067/files/yeastmate_weights.zip?download=1'
        file_size = 164911104
    elif model_name == 'segment_anything':
        url = [
            'https://dl.fbaipublicfiles.com/segment_anything/sam_vit_h_4b8939.pth', 
            'https://dl.fbaipublicfiles.com/segment_anything/sam_vit_l_0b3195.pth',
            'https://dl.fbaipublicfiles.com/segment_anything/sam_vit_b_01ec64.pth'
        ]
        file_size = [2564550879, 1249524736, 375042383]
        alternative_url = ''
    elif model_name == 'YeaZ_v2':
        url = [
            'https://hmgubox2.helmholtz-muenchen.de/index.php/s/5PARckkcJcN9D3S/download/weights_budding_BF_multilab_0_1', 
            'https://hmgubox2.helmholtz-muenchen.de/index.php/s/CTHq4HN3adyFbnE/download/weights_budding_PhC_multilab_0_1',
            'https://hmgubox2.helmholtz-muenchen.de/index.php/s/QTtBJycYnLQZsHQ/download/weights_fission_multilab_0_2'
        ]
        file_size = [124142981, 124143031, 124144759]
        alternative_url = 'https://github.com/rahi-lab/YeaZ-GUI#installation'
    elif model_name == 'DeepSea':
        url = [
            'https://github.com/abzargar/DeepSea/raw/master/deepsea/trained_models/segmentation.pth',
            'https://github.com/abzargar/DeepSea/raw/master/deepsea/trained_models/tracker.pth'
        ]
        file_size = [7988969, 8637439]
        alternative_url = ''
    elif model_name == 'TAPIR':
        url = [
            'https://storage.googleapis.com/dm-tapnet/tapir_checkpoint.npy'
        ]
        file_size = [124408122]
        alternative_url = ''
    elif model_name == 'Cellpose_germlineNuclei':
        url = [
            'https://hmgubox2.helmholtz-muenchen.de/index.php/s/AXG6fFfD8o5GZ83/download/cellpose_germlineNuclei_2023'
        ]
        file_size = [26570752]
        alternative_url = ''
    elif model_name == 'omnipose':
        url = [
            'https://hmgubox2.helmholtz-muenchen.de/index.php/s/DynLkocWRbQfyRp/download/bact_fluor_cptorch_0'
            'https://hmgubox2.helmholtz-muenchen.de/index.php/s/2248Eoyozp3Ezj2/download/bact_fluor_omnitorch_0',
            'https://hmgubox2.helmholtz-muenchen.de/index.php/s/GiacDfXGerxE7PT/download/bact_phase_omnitorch_0',
            'https://hmgubox2.helmholtz-muenchen.de/index.php/s/DDq8s3CgnG2Yw6H/download/cyto2_omnitorch_0',
            'https://hmgubox2.helmholtz-muenchen.de/index.php/s/MM5meM2J5HbWqXR/download/plant_cptorch_0',
            'https://hmgubox2.helmholtz-muenchen.de/index.php/s/aap7znrWq5sE6JQ/download/plant_omnitorch_0',
            'https://hmgubox2.helmholtz-muenchen.de/index.php/s/w5M46x9qr8zLHZH/download/size_cyto2_omnitorch_0.npy'
        ]
        file_size = [
            26558464,
            26558464,
            26558464,
            26558464,
            26558464,
            75071488,
            4096
        ]
        alternative_url = ''
    else:
        return
    if return_alternative:
        return url, alternative_url
    else:
        return url, file_size

def _download_segment_anything_models():
    urls, file_sizes = _model_url('segment_anything')
    temp_model_path = tempfile.mkdtemp()
    _, final_model_path = (
        get_model_path('segment_anything', create_temp_dir=False)
    )
    for url, file_size in zip(urls, file_sizes):
        filename = url.split('/')[-1]
        final_dst = os.path.join(final_model_path, filename)
        if os.path.exists(final_dst):            
            continue

        temp_dst = os.path.join(temp_model_path, filename)
        download_url(
            url, temp_dst, file_size=file_size, desc='segment_anything',
            verbose=False
        )
        
        shutil.move(temp_dst, final_dst)

def _download_deepsea_models():
    urls, file_sizes = _model_url('DeepSea')
    temp_model_path = tempfile.mkdtemp()
    _, final_model_path = (
        get_model_path('deepsea', create_temp_dir=False)
    )
    for url, file_size in zip(urls, file_sizes):
        filename = url.split('/')[-1]
        final_dst = os.path.join(final_model_path, filename)
        if os.path.exists(final_dst):            
            continue

        temp_dst = os.path.join(temp_model_path, filename)
        download_url(
            url, temp_dst, file_size=file_size, desc='deepsea',
            verbose=False
        )
        
        shutil.move(temp_dst, final_dst)

def download_manual():
    manual_folder_path = os.path.join(user_profile_path, 'acdc-manual')
    if not os.path.exists(manual_folder_path):
        os.makedirs(manual_folder_path, exist_ok=True)

    manual_file_path = os.path.join(user_profile_path, 'Cell-ACDC_User_Manual.pdf')
    if not os.path.exists(manual_file_path):
        url = 'https://github.com/SchmollerLab/Cell_ACDC/raw/main/UserManual/Cell-ACDC_User_Manual.pdf'
        download_url(url, manual_file_path, file_size=1727470)
    return manual_file_path

def download_bioformats_jar(
        qparent=None, logger_info=print, logger_exception=print
    ):
    dst_filepath = os.path.join(
        cellacdc_path, 'bioformats', 'jars', 'bioformats_package.jar'
    )
    if os.path.exists(dst_filepath):
        return True, dst_filepath
    urls_to_try = (urls.bioformats_jar_home_url, urls.bioformats_jar_hmgu_url)
    success = False
    for url in urls_to_try:
        try:
            logger_info(
                f'Downloading `bioformats_package.jar`...'
            )
            download_url(url, dst_filepath, file_size=43233280)
            success = True
            break
        except Exception as err:
            success = False
            traceback_str = traceback.format_exc()
            logger_exception(traceback_str)
            continue
    
    if success:
        return True, dst_filepath

    _warnings.warn_download_bioformats_jar_failed(dst_filepath, qparent=qparent)
    raise ModuleNotFoundError(
        'Bioformats package jar could not be downloaded. Please, '
        f'download it from here {urls.bioformats_download_page} and '
        f'place it in the following path "{dst_filepath}". '
        'Thank you for your patience!'
    )
    return False, dst_filepath
        

def showUserManual():
    manual_file_path = download_manual()
    showInExplorer(manual_file_path)

def get_confirm_token(response):
    for key, value in response.cookies.items():
        if key.startswith('download_warning'):
            return value
    return None

def download_url(
        url, dst, desc='', file_size=None, verbose=True, progress=None
    ):
    import urllib3
    urllib3.disable_warnings(urllib3.exceptions.InsecureRequestWarning)
    
    CHUNK_SIZE = 32768
    if verbose:
        print(f'Downloading {desc} to: {os.path.dirname(dst)}')
    response = requests.get(url, stream=True, timeout=20, verify=False)
    if file_size is not None and progress is not None:
        progress.emit(file_size, -1)
    pbar = tqdm(
        total=file_size, unit='B', unit_scale=True,
        unit_divisor=1024, ncols=100
    )
    with open(dst, 'wb') as f:
        for chunk in response.iter_content(CHUNK_SIZE):
            # if chunk:
            f.write(chunk)
            pbar.update(len(chunk))
            if progress is not None:
                progress.emit(-1, len(chunk))
    pbar.close()

def save_response_content(
        response, destination, file_size=None,
        model_name='cellpose', progress=None
    ):
    print(f'Downloading {model_name} to: {os.path.dirname(destination)}')
    CHUNK_SIZE = 32768

    # Download to a temp folder in user path
    temp_folder = pathlib.Path.home().joinpath('.acdc_temp')
    if not os.path.exists(temp_folder):
        os.mkdir(temp_folder)
    temp_dst = os.path.join(temp_folder, os.path.basename(destination))
    if file_size is not None and progress is not None:
        progress.emit(file_size, -1)
    pbar = tqdm(
        total=file_size, unit='B', unit_scale=True,
        unit_divisor=1024, ncols=100
    )
    with open(temp_dst, "wb") as f:
        for chunk in response.iter_content(CHUNK_SIZE):
            if chunk:
                f.write(chunk)
                pbar.update(len(chunk))
                if progress is not None:
                    progress.emit(-1, len(chunk))
    pbar.close()

    # Move to destination and delete temp folder
    destination_dir = os.path.dirname(destination)
    if not os.path.exists(destination_dir):
        os.makedirs(destination_dir, exist_ok=True)
    shutil.move(temp_dst, destination)
    shutil.rmtree(temp_folder)

def extract_zip(zip_path, extract_to_path, verbose=True):
    if verbose:
        print(f'Extracting to {extract_to_path}...')
    with zipfile.ZipFile(zip_path, 'r') as zip_ref:
        zip_ref.extractall(extract_to_path)

def check_v123_model_path(model_name):
    # Cell-ACDC v1.2.3 saved the weights inside the package,
    # while from v1.2.4 we save them on user folder. If we find the
    # weights in the package we move them to user folder without downloading
    # new ones.
    v123_model_path = os.path.join(cellacdc_path, 'models', model_name, 'model')
    exists = check_model_exists(v123_model_path, model_name)
    if exists:
        return v123_model_path
    else:
        return ''

def is_old_user_profile_path(path_to_check: os.PathLike):
    from . import user_data_dir
    user_data_folderpath = user_data_dir()
    user_profile_path_txt = os.path.join(
        user_data_folderpath, 'acdc_user_profile_location.txt'
    )
    if os.path.exists(user_profile_path_txt):
        return False
    
    from . import user_home_path
    user_home_path = user_home_path.replace('\\', '/')
    path_to_check = path_to_check.replace('\\', '/')
    return user_home_path == path_to_check

def migrate_to_new_user_profile_path(path_to_migrate: os.PathLike):
    parent_dir = os.path.dirname(path_to_migrate)
    if not is_old_user_profile_path(parent_dir):
        return path_to_migrate
    folder = os.path.basename(path_to_migrate)
    return os.path.join(user_profile_path, folder)

def _write_model_location_to_txt(model_name):
    model_info_path = os.path.join(cellacdc_path, 'models', model_name, 'model')
    model_path = os.path.join(user_profile_path, f'acdc-{model_name}')
    file = 'weights_location_path.txt'
    with open(os.path.join(model_info_path, file), 'w') as txt:
        txt.write(model_path)
    return os.path.expanduser(model_path)

def determine_folder_type(folder_path):
    is_pos_folder = os.path.basename(folder_path).find('Position_') != -1
    is_images_folder = os.path.basename(folder_path) == 'Images'
    contains_images_folder = os.path.exists(
        os.path.join(folder_path, 'Images')
    )
    contains_pos_folders = len(get_pos_foldernames(folder_path)) > 0
    if contains_pos_folders:
        is_pos_folder = False
        is_images_folder = False
    elif contains_images_folder and not is_pos_folder:
        # Folder created by loading an image
        is_images_folder = True
        folder_path = os.path.join(folder_path, 'Images')
    return is_pos_folder, is_images_folder, folder_path

def download_model(model_name):
    if model_name == 'segment_anything':
        try:
            _download_segment_anything_models()
            return True
        except Exception as e:
            traceback.print_exc()
            return False
    elif model_name == 'DeepSea':
        try:
            _download_deepsea_models()
            return True
        except Exception as e:
            traceback.print_exc()
            return False
    elif model_name == 'TAPIR':
        try:
            _download_tapir_model()
            return True
        except Exception as e:
            traceback.print_exc()
            return False
    elif model_name == 'YeaZ_v2':
        try:
            _download_yeaz_models()
            return True
        except Exception as e:
            traceback.print_exc()
            return False
    elif model_name == 'Cellpose_germlineNuclei':
        try:
            _download_cellpose_germlineNuclei_model()
            return True
        except Exception as e:
            traceback.print_exc()
            return False
    elif model_name == 'omnipose':
        try:
            _download_omnipose_models()
            return True
        except Exception as err:
            return False
    elif model_name != 'YeastMate' and model_name != 'YeaZ':
        # We manage only YeastMate and YeaZ
        return True
    
    try:
        # Check if model exists
        temp_zip_path, model_path = get_model_path(model_name)
        if not temp_zip_path:
            # Model exists return
            return True

        # Check if user has model in the old v1.2.3 location
        v123_model_path = check_v123_model_path(model_name)
        if v123_model_path:
            print(f'Weights files found in {v123_model_path}')
            print(f'--> moving to new location: {model_path}...')
            for file in listdir(v123_model_path):
                src = os.path.join(v123_model_path, file)
                dst = os.path.join(model_path, file)
                shutil.copy(src, dst)
            return True

        # Download model from url to tempDir/model_temp.zip
        temp_dir = os.path.dirname(temp_zip_path)
        url, file_size = _model_url(model_name)
        print(f'Downloading {model_name} to {model_path}')
        download_url(
            url, temp_zip_path, file_size=file_size, desc=model_name,
            verbose=False
        )

        # Extract zip file inside temp dir
        print(f'Extracting model...')
        extract_zip(temp_zip_path, temp_dir, verbose=False)

        # Move unzipped files to ~/acdc-{model_name} folder
        print(f'Moving files from temporary folder to {model_path}...')
        for file in listdir(temp_dir):
            if file.endswith('.zip'):
                continue
            src = os.path.join(temp_dir, file)
            dst = os.path.join(model_path, file)
            shutil.move(src, dst)

        # Remove temp directory
        print(f'Removing temporary folder...')
        shutil.rmtree(temp_dir)
        return True

    except Exception as e:
        traceback.print_exc()
        return False

# def get_tiff_metadata(
#         image_arr,
#         SizeT=None, 
#         SizeZ=None, 
#         PhysicalSizeZ=None,
#         PhysicalSizeX=None, 
#         PhysicalSizeY=None,
#         TimeIncrement=None
#     ):
#     SizeY, SizeX = image_arr.shape[-2:]
#     Type = str(image_arr.dtype)
    
#     metadata = {
#         'SizeX': SizeX,
#         'SizeY': SizeY,
#         'Type': Type
#     }
    
#     axes = 'YX'
#     if SizeZ is not None and SizeZ > 1:
#         axes = f'Z{axes}'
#         metadata['SizeZ'] = SizeZ
        
#     if SizeT is not None and SizeT > 1:
#         axes = f'T{axes}'
#         metadata['SizeT'] = SizeT
        
#     metadata['axes'] = axes
    
#     if PhysicalSizeX is not None:
#         metadata['PhysicalSizeX'] = PhysicalSizeX
    
#     if PhysicalSizeY is not None:
#         metadata['PhysicalSizeY'] = PhysicalSizeY
    
#     if PhysicalSizeZ is not None:
#         metadata['PhysicalSizeZ'] = PhysicalSizeZ
    
#     if TimeIncrement is not None:
#         metadata['TimeIncrement'] = TimeIncrement
    
#     return metadata

def get_tiff_metadata(
        image_arr,
        SizeT=None, 
        SizeZ=None, 
        PhysicalSizeZ=None,
        PhysicalSizeX=None, 
        PhysicalSizeY=None,
        TimeIncrement=None
    ):
    SizeY, SizeX = image_arr.shape[-2:]
    Type = str(image_arr.dtype)
    
    metadata = {
        'Pixels': {
            'SizeX': SizeX,
            'SizeY': SizeY,
            'Type': Type
        }
    }
    
    axes = 'YX'
    if SizeZ is not None and SizeZ > 1:
        axes = f'Z{axes}'
        metadata['Pixels']['SizeZ'] = SizeZ
        
    if SizeT is not None and SizeT > 1:
        axes = f'T{axes}'
        metadata['Pixels']['SizeT'] = SizeT
        
    metadata['axes'] = axes
    
    if PhysicalSizeX is not None:
        metadata['Pixels']['PhysicalSizeX'] = PhysicalSizeX
    
    if PhysicalSizeY is not None:
        metadata['Pixels']['PhysicalSizeY'] = PhysicalSizeY
    
    if PhysicalSizeZ is not None:
        metadata['Pixels']['PhysicalSizeZ'] = PhysicalSizeZ
    
    if TimeIncrement is not None:
        metadata['Pixels']['TimeIncrement'] = TimeIncrement
    
    return metadata

def to_tiff(
        new_path, data, 
        SizeT=None, 
        SizeZ=None, 
        PhysicalSizeZ=None,
        PhysicalSizeX=None, 
        PhysicalSizeY=None,
        TimeIncrement=None
    ):
    valid_dtypes = (
        np.uint8, np.uint16, np.float32
    )
    is_valid_dtype = False
    for valid_dtype in valid_dtypes:
        if np.issubdtype(data.dtype, valid_dtype):
            is_valid_dtype = True
            break
    
    if not is_valid_dtype:
        data = data.astype(np.float32)
    
    metadata = get_tiff_metadata(
        data,
        SizeT=SizeT, 
        SizeZ=SizeZ, 
        PhysicalSizeZ=PhysicalSizeZ,
        PhysicalSizeX=PhysicalSizeX, 
        PhysicalSizeY=PhysicalSizeY,
        TimeIncrement=TimeIncrement
    )
    
    # # Potential alternative 
    # hyperstack = tifffile.memmap(
    #     new_path,
    #     shape=img.shape,
    #     dtype=img.dtype,
    #     imagej=True,
    #     metadata={'axes': 'TZYX'},
    # )
    # hyperstack[:] = img
    # hyperstack.flush()
    
    try:
        tifffile.imwrite(
            new_path, data, metadata=metadata, imagej=True
        )
    except Exception as err:
        tifffile.imwrite(new_path, data)

def from_lab_to_obj_coords(lab):
    rp = skimage.measure.regionprops(lab)
    dfs = []
    keys = []
    for obj in rp:
        keys.append(obj.label)
        obj_coords = obj.coords
        ndim = obj_coords.shape[1]
        if ndim == 3:
            columns = ['z', 'y', 'x']
        else:
            columns = ['y', 'x']
        df_obj = pd.DataFrame(data=obj_coords, columns=columns)
        dfs.append(df_obj)
    df = pd.concat(dfs, keys = keys, names=['Cell_ID', 'idx']).droplevel('idx')
    return df

def lab2d_to_rois(ImagejRoi, lab2D, ndigits, t=None, z=None):
    rp = skimage.measure.regionprops(lab2D)
    rois = []
    for obj in rp:
        cont = core.get_obj_contours(obj)
        yc, xc = obj.centroid
        x_str = str((int(xc))).zfill(ndigits)
        y_str = str((int(yc))).zfill(ndigits)
        name = f'{x_str}-{y_str}'
        if z is not None:
            z_str = str(z).zfill(ndigits)
            name = f'{z_str}-{name}'
        
        if t is not None:
            t_str = str(t).zfill(ndigits)
            name = f'{t_str}-{name}'
        
        name = f'id={obj.label}-{name}'
        
        roi = ImagejRoi.frompoints(
            cont, name=name, t=t, z=z, index=obj.label
        )
        rois.append(roi)
    return rois

def from_lab_to_imagej_rois(lab, ImagejRoi, t=0, SizeT=1, max_ID=None):
    if max_ID is None:
        max_ID = lab.max()
    
    if SizeT == 1:
        t = None
    
    SizeY, SizeX = lab.shape[-2:]
    ndigitsT = len(str(SizeT))
    ndigitsY = len(str(SizeY))
    ndigitsX = len(str(SizeX))
    
    if lab.ndim == 3:
        rois = []
        SizeZ = len(lab)
        ndigitsZ = len(str(SizeZ))
        ndigits = max(ndigitsT, ndigitsZ, ndigitsY, ndigitsX)
        for z, lab2D in enumerate(lab):
            z_rois = lab2d_to_rois(ImagejRoi, lab2D, ndigits, t=t, z=z)
        rois.extend(z_rois)
    else:
        ndigits = max(ndigitsT, ndigitsY, ndigitsX)
        rois = lab2d_to_rois(ImagejRoi, lab, ndigits, t=t)
    return rois

def from_imagej_rois_to_segm_data(
        TZYX_shape, ID_to_roi_mapper, rescale_rois_sizes, 
        repeat_2d_rois_zslices_range
    ):
    SizeT, SizeZ, SizeY, SizeX = TZYX_shape
    segm_data = np.zeros(TZYX_shape, dtype=np.uint32)
    for ID, roi in ID_to_roi_mapper.items():
        name = roi.name
        name_parts = name.split('-')
        zz = [0]
        if len(name_parts) == 2 and SizeZ > 1:
            # 2D roi in 3D segm data --> place 2D roi on each z-slice
            zz = range(*repeat_2d_rois_zslices_range)
        
        elif len(name_parts) > 2 and SizeZ > 1:
            # 2D roi from a 3D roi --> place at requested z-slice
            zz = [int(name_parts[-3])]
        
        tt = [0]*len(zz)
        if SizeT > 1:
            tt = [roi.t_position]*len(zz)
        
        y0, x0 = roi.top, roi.left
        contours = roi.integer_coordinates + (x0, y0)
        xx = contours[:, 0]
        yy = contours[:, 1]
        if rescale_rois_sizes is not None:        
            rescale_z = rescale_rois_sizes['Z']
            rescale_y = rescale_rois_sizes['Y']
            rescale_x = rescale_rois_sizes['X']
            
            factor_z = rescale_z[1]/rescale_z[0]
            factor_y = rescale_y[1]/rescale_y[0]
            factor_x = rescale_x[1]/rescale_x[0]
            
            xx = np.clip(np.round(xx * factor_x).astype(int), 0, SizeX-1)
            yy = np.clip(np.round(yy * factor_y).astype(int), 0, SizeY-1)
            
        for t, z in zip(tt, zz):
            if rescale_rois_sizes is not None:
                z = round(z*factor_z)
                z = z if z<SizeZ else SizeZ
                z = z if z>=0 else 0
            
            rr, cc = skimage.draw.polygon(yy, xx)
            segm_data[t, z, rr, cc] = ID
    
    return np.squeeze(segm_data)
            
def aliases_real_time_trackers(reverse=False):
    """
    Returns a dictionary with aliases for real-time trackers.
    """

    aliases = {
            'CellACDC_normal_division': 'Cell-ACDC symmetric division',
            'CellACDC_2steps' : 'Cell-ACDC 2 steps',
        }
    
    if reverse:
        aliases = {v: k for k, v in aliases.items()}
    
    return aliases
    
def get_list_of_real_time_trackers():
    trackers = get_list_of_trackers()
    rt_trackers = []
    aliases = aliases_real_time_trackers()
    for tracker in trackers:
        if tracker == 'CellACDC':
            continue
        if tracker == 'YeaZ':
            continue
        tracker_filename = f'{tracker}_tracker.py'
        tracker_path = os.path.join(
            cellacdc_path, 'trackers', tracker, tracker_filename
        )
        try:
            with open(tracker_path) as file:
                txt = file.read()
            if txt.find('def track_frame') != -1:
                rt_trackers.append(tracker)
        except Exception as e:
            continue
    
    for i, tracker in enumerate(rt_trackers):
        if tracker in aliases:
            rt_trackers[i] = aliases[tracker]

    return rt_trackers

def get_list_of_trackers():
    trackers_path = os.path.join(cellacdc_path, 'trackers')
    trackers = []
    for name in listdir(trackers_path):
        _path = os.path.join(trackers_path, name)
        tracker_script_path = os.path.join(_path, f'{name}_tracker.py')
        is_valid_tracker = (
            os.path.isdir(_path) and os.path.exists(tracker_script_path)
            and not name.endswith('__')
        )

        if name.startswith('_'):
            continue
        
        if is_valid_tracker:
            trackers.append(name)
    return natsorted(trackers)

def get_list_of_models():
    models = set()
    for name in listdir(models_path):
        _path = os.path.join(models_path, name)
        if not os.path.exists(_path):
            continue
        
        if not os.path.isdir(_path):
            continue
        
        if name.endswith('__'):
            continue
            
        if name.startswith('_'):
            continue
        
        if name == 'skip_segmentation':
            continue
        
        if not os.path.exists(os.path.join(_path, 'acdcSegment.py')):
            continue
        
        if name == 'thresholding':
            name = 'Automatic thresholding'
        
        models.add(name)
    
    if not os.path.exists(models_list_file_path):
        return natsorted(list(models), key=str.casefold)
    
    cp = config.ConfigParser()
    cp.read(models_list_file_path)
    models.update(cp.sections())
    return natsorted(list(models), key=str.casefold)

def get_list_of_promptable_models():
    models = set()
    for name in listdir(promptable_models_path):
        _path = os.path.join(promptable_models_path, name)
        if not os.path.exists(_path):
            continue
        
        if not os.path.isdir(_path):
            continue
        
        if name.endswith('__'):
            continue
        
        if not os.path.exists(os.path.join(_path, 'acdcPromptSegment.py')):
            continue
        
        models.add(name)
    
    if not os.path.exists(promptable_models_list_file_path):
        return natsorted(list(models), key=str.casefold)
    
    cp = config.ConfigParser()
    cp.read(promptable_models_list_file_path)
    models.update(cp.sections())
    return natsorted(list(models), key=str.casefold)

def seconds_to_ETA(seconds):
    seconds = round(seconds)
    ETA = datetime.timedelta(seconds=seconds)
    ETA_split = str(ETA).split(':')
    if seconds < 0:
        ETA = '00h:00m:00s'
    elif seconds >= 86400:
        days, hhmmss = str(ETA).split(',')
        h, m, s = hhmmss.split(':')
        ETA = f'{days}, {int(h):02}h:{int(m):02}m:{int(s):02}s'
    else:
        h, m, s = str(ETA).split(':')
        ETA = f'{int(h):02}h:{int(m):02}m:{int(s):02}s'
    return ETA

def to_uint8(img):
    if img.dtype == np.uint8:
        return img
    img = np.round(img_to_float(img)*255).astype(np.uint8)
    return img

def to_uint16(img):
    if img.dtype == np.uint16:
        return img
    img = np.round(img_to_float(img)*65535).astype(np.uint16)
    return img

def elided_text(text, max_len=50, elid_idx=None):
    if len(text) <= max_len:
        return text

    if elid_idx is None:
        elid_idx = int(max_len/2)
    if elid_idx >= max_len:
        elid_idx = max_len - 1
    idx1 = elid_idx
    idx2 = elid_idx - max_len
    text = f'{text[:idx1]}...{text[idx2:]}'
    return text

def to_relative_path(path, levels=3, prefix='...'):
    path = path.replace('\\', '/')
    parts = path.split('/')
    if levels >= len(parts):
        return path
    parts = parts[-levels:]
    rel_path = '/'.join(parts)
    rel_path.replace('/', os.sep)
    if prefix:
        rel_path = f'{prefix}{os.sep}{rel_path}'
    return rel_path

def img_to_float(img, force_dtype=None, force_missing_dtype=None, warn=True):
    input_img_dtype = img.dtype
    value = img[(0,) * img.ndim]
    img_max = np.max(img)
    # Check if float outside of -1, 1
    if img_max <= 1.0 and isinstance(value, (np.floating, float)):
        return img

    uint8_max = np.iinfo(np.uint8).max
    uint16_max = np.iinfo(np.uint16).max
    uint32_max = np.iinfo(np.uint32).max

    img = img.astype(float)
    if force_dtype is not None:
        dtype_max = np.iinfo(force_dtype).max
        img = img/dtype_max
    elif input_img_dtype == np.uint8:
        # Input image is 8-bit
        img = img/uint8_max
    elif input_img_dtype == np.uint16:
        # Input image is 16-bit
        img = img/uint16_max    
    elif input_img_dtype == np.uint32:
        # Input image is 32-bit
        img = img/uint32_max
    elif force_missing_dtype is not None:
        img = img.astype(force_dtype)
    elif img_max <= uint8_max:
        # Input image is probably 8-bit
        if warn:
            _warnings.warn_image_overflow_dtype(input_img_dtype, img_max, '8-bit')
        img = img/uint8_max
    elif img_max <= uint16_max:
        # Input image is probably 16-bit
        if warn:
            _warnings.warn_image_overflow_dtype(input_img_dtype, img_max, '16-bit')
        img = img/uint16_max
    elif img_max <= uint32_max:
        # Input image is probably 32-bit
        if warn:
            _warnings.warn_image_overflow_dtype(input_img_dtype, img_max, '32-bit')
        img = img/uint32_max
    else:
        # Input image is a non-supported data type
        raise TypeError(
            f'The maximum value in the image is {img_max} which is greater than the '
            f'maximum value supported of {uint32_max} (32-bit). '
            'Please consider converting your images to 32-bit or 16-bit first.'
        )
    return img

def float_img_to_dtype(img, dtype):
    if img.dtype == dtype:
        return img
    
    img_max = img.max()
    if img_max > 1.0:
        raise TypeError(
            'Images of float data type with values greater than 1.0 cannot '
            f'be safely casted to {dtype}. '
            f'The max value of the input image is {img_max:.3f}'
        )
    
    img_min = img.min()
    if img_min < -1.0:
        raise TypeError(
            'Images of float data type with values smaller than -1.0 cannot '
            f'be safely casted to {dtype}.'
            f'The minumum value of the input image is {img_min:.3f}'
        )

    if dtype == np.uint8:
        return skimage.img_as_ubyte(img)
    
    if dtype == np.uint16:
        return skimage.img_as_uint(img)
    
    if dtype == np.float32:
        return img.astype(np.float32)
    
    if dtype == np.float64:
        return img.astype(np.float64)
    
    raise TypeError(
        f'Invalid output data type `{dtype}`. '
        'Valid output data types are `np.uint8` and `np.uint16`'
    )

def convert_to_dtype(data: np.ndarray, dtype):
    if data.dtype == dtype:
        return data
    val = data[tuple([0]*data.ndim)]
    if isinstance(val, (np.floating, float)):
        data = float_img_to_dtype(data, dtype)
    elif dtype == np.uint8:
        data = np.round(img_to_float(data)*255).astype(np.uint8)
    elif dtype == np.uint16:
        data = np.round(img_to_float(data)*65535).astype(np.uint16)
    else:
        raise TypeError(
            f'Invalid output data type `{dtype}`. '
            'Valid data types are floating-point format, `np.uint8` '
            'and `np.uint16`'
        )
    return data

def _install_homebrew_command():
    return '/bin/bash -c "$(curl -fsSL https://raw.githubusercontent.com/Homebrew/install/HEAD/install.sh)"'

def _brew_install_java_command():
    return 'brew install --cask homebrew/cask-versions/adoptopenjdk8'

def _brew_install_hdf5():
    return 'brew install hdf5'

def _apt_update_command():
    return 'sudo apt-get update'

def _apt_gcc_command():
    return 'sudo apt install python-dev gcc'

def _apt_install_java_command():
    return 'sudo apt-get install openjdk-8-jdk'

def _java_instructions_linux():
    s1 = html_utils.paragraph("""
        Run the following commands<br>
        in the Teminal <b>one by one:</b>
    """)

    s2 = html_utils.paragraph(f"""
        <code>{_apt_gcc_command().replace(' ', '&nbsp;')}</code>
    """)

    s3 = html_utils.paragraph(f"""
        <code>{_apt_update_command().replace(' ', '&nbsp;')}</code>
    """)

    s4 = html_utils.paragraph(f"""
        <code>{_apt_install_java_command().replace(' ', '&nbsp;')}</code>
    """)

    s5 = html_utils.paragraph("""
    The first command is used to install GCC, which is needed later.<br><br>
    The second and third commands are used is used to install
    Java Development Kit 8.<br><br>
    Follow the instructions on the terminal to complete
    installation.<br><br>
    """)
    return s1, s2, s3, s4

def _java_instructions_macOS():
    s1 = html_utils.paragraph("""
        Run the following commands<br>
        in the Teminal <b>one by one:</b>
    """)

    s2 = html_utils.paragraph(f"""
        <code>{_install_homebrew_command()}</code>
    """)

    s3 = html_utils.paragraph(f"""
        <code>{_brew_install_java_command().replace(' ', '&nbsp;')}</code>
    """)

    s4 = html_utils.paragraph("""
    The first command is used to install Homebrew<br>
    a package manager for macOS/Linux.<br><br>
    The second command is used to install Java 8.<br>
    Follow the instructions on the terminal to complete
    installation.<br><br>
    Alternatively,<b> you can install Java as a regular app</b><br>
    by downloading the app from
    <a href="https://hmgubox2.helmholtz-muenchen.de/index.php/s/AWWinWCTXwWTmEi">
        here
    </a>.
    """)
    return s1, s2, s3, s4

def jdk_windows_url():
    return 'https://hmgubox2.helmholtz-muenchen.de/index.php/s/R62Ktcda6jWea2s'

def cpp_windows_url():
    return 'https://visualstudio.microsoft.com/visual-cpp-build-tools/'

def _java_instructions_windows():
    jdk_url = f'"{jdk_windows_url()}"'
    cpp_url = f'"{cpp_windows_url()}"'
    s1 = html_utils.paragraph("""
        Download and install <code>Java Development Kit</code> and<br>
        <b>Microsoft C++ Build Tools</b> for Windows (links below).<br><br>
        <b>IMPORTANT</b>: when installing "Microsoft C++ Build Tools"<br>
        make sure to select <b>"Desktop development with C++"</b>.<br>
        Click "See the screenshot" for more details.<br>
    """)

    s2 = html_utils.paragraph(f"""
        Java Development Kit:
            <a href={jdk_url}>
                here
            </a>
    """)

    s3 = html_utils.paragraph(f"""
        Microsoft C++ Build Tools:
            <a href={cpp_url}>
                here
            </a>
    """)
    return s1, s2, s3

def install_javabridge_instructions_text():
    if is_win:
        return _java_instructions_windows()
    elif is_mac:
        return _java_instructions_macOS()
    elif is_linux:
        return _java_instructions_linux()

def install_javabridge_help(parent=None):
    msg = widgets.myMessageBox()
    txt = html_utils.paragraph(f"""
        Cell-ACDC is going to <b>download and install</b>
        <code>javabridge</code>.<br><br>
        Make sure you have an <b>active internet connection</b>,
        before continuing.
        Progress will be displayed on the terminal<br><br>
        <b>IMPORTANT:</b> If the installation fails, <b>please open an issue</b>
        on our
        <a href="https://github.com/SchmollerLab/Cell_ACDC/issues">
            GitHub page
        </a>.<br><br>
        Alternatively, you can cancel the process and try later.
    """)
    msg.setIcon()
    msg.setWindowTitle('Installing javabridge')
    msg.addText(txt)
    msg.addButton('   Ok   ')
    cancel = msg.addButton(' Cancel ')
    msg.exec_()
    return msg.clickedButton == cancel

def check_napari_plugin(plugin_name, module_name, parent=None):
    try:
        import_module(module_name)
    except ModuleNotFoundError as e:
        url = 'https://napari.org/stable/plugins/find_and_install_plugin.html#find-and-install-plugins'
        href = html_utils.href_tag('this guide', url)
        txt = html_utils.paragraph(f"""
            To correctly use this napari utility you need to <b>install the 
            plugin</b> called <code>{plugin_name}</code>.<br><br>
            Please, read {href} on how to install plugins in napari.<br><br>
            You will need to <b>restart</b> both napari and Cell-ACDC after installing 
            the plugin.<br><br>
            NOTE: in the text box in napari you will need to write the full name 
            <code>{plugin_name}</code> becasue it is NOT A SEARCH BOX.
        """)
        msg = widgets.myMessageBox()
        msg.critical(parent, f'Napari plugin required', txt)
        raise e

def _install_pip_package(
        pkg_name: str,
        logger: Callable = print,
        install_dependencies: bool = True,
        force_binary: bool = True,
        pref_binary: bool = True,
        ) -> None:
    command = [sys.executable, '-m', 'pip', 'install', pkg_name,]
    if force_binary:
        command.append('--only-binary=:all:')
    elif pref_binary:
        command.append('--prefer-binary')
    if not install_dependencies:
        command.append('--no-deps')
    try:
        subprocess.check_call(
            command
            )
    except subprocess.CalledProcessError as e:
        if "--only-binary=:all:" in str(e):
            logger(f"Error: {pkg_name} does not have a binary distribution available, trying preferred binary.")
            _install_pip_package(
                pkg_name=pkg_name,
                logger=logger,
                install_dependencies=install_dependencies,
                force_binary=False,
                pref_binary=True,
            )
        elif "--prefer-binary" in str(e):
            logger(f"Error: {pkg_name} does not have a preferred binary distribution available, trying source.")
            command.remove('--prefer-binary')
            command.append('--no-binary=:all:')
            _install_pip_package(
                pkg_name=pkg_name,
                logger=logger,
                install_dependencies=install_dependencies,
                force_binary=False,
                pref_binary=False,
            )
        else:
            logger(f"""Error: {pkg_name} installation failed. Please check the error message. This is probably due to the package 
                   not being available for your platform or python version.""")
            raise e

def uninstall_pip_package(pkg_name):
    subprocess.check_call(
        [sys.executable, '-m', 'pip', 'uninstall', '-y', pkg_name]
    )

def uninstall_omnipose_acdc():
    """Uninstall omnipose-acdc if present. Since v1.5.0 it is not needed.
    """    
    import json
    pip_list_output = subprocess.check_output(
        [sys.executable, '-m', 'pip', 'list', '--format', 'json']
    )
    installed_packages = json.loads(pip_list_output)
    pkgs_to_uninstall = []
    for package_info in installed_packages:
        if package_info['name'] == 'omnipose-acdc':
            pkgs_to_uninstall.append('omnipose-acdc')
        elif package_info['name'] == 'cellpose-omni-acdc':
            pkgs_to_uninstall.append('cellpose-omni-acdc')

    for pkg_to_uninstall in pkgs_to_uninstall:
        uninstall_pip_package(pkg_to_uninstall)

def get_cellpose_major_version(errors='raise'):
    major_installed = None
    try:
        installed_version = get_package_version('cellpose')
        major_installed = int(installed_version.split('.')[0])
    except Exception as err:
        if errors == 'raise':
            raise err
    
    return major_installed

def check_cellpose_version(version: str):
    if isinstance(version, int):
        version = f'{version}.0'

    major_requested = int(version.split('.')[0])
    cancel = False
    try:
        installed_version = get_package_version('cellpose')
        major_installed = int(installed_version.split('.')[0])
        is_version_correct = major_installed == major_requested
        if not is_version_correct:
            cancel = _warnings.warn_installing_different_cellpose_version(
                version, installed_version
            )
        if not compare_model_versions(
            min_target_versions_cp[str(major_requested)],
            installed_version
        ):
            is_version_correct = False
    except Exception as err:
        is_version_correct = False
    
    if cancel:
        raise ModuleNotFoundError('Cellpose installation cancelled by the user.')
    return is_version_correct

def purge_module(module_name):
    import sys
    to_delete = [mod for mod in sys.modules if mod == module_name or mod.startswith(module_name + '.')]
    for mod in to_delete:
        del sys.modules[mod]

def compare_model_versions(
        target_version: str,
        current_version: str,
):
    """
    Compares two model versions and returns True if the current version is
    greater than or equal to the target version.
    """
    target_version = packaging_version.parse(target_version)
    current_version = packaging_version.parse(current_version)
    
    return current_version >= target_version

def check_install_cellpose(
        version: Literal['2.0', '3.0', '4.0', 'any'] = '2.0', 
        version_to_install_if_missing: Literal['2.0', '3.0', '4.0'] = '4.0'
    ):
    if isinstance(version, int):
        version = f'{version}.0'

    if version == 'any':
        try:
            from cellpose import models
            return
        except Exception as err:
            version = version_to_install_if_missing # after this the version will for sure be a valid format and not 'any'
            
    is_version_correct = check_cellpose_version(version)
    if is_version_correct:
        return
    
    major_version = int(version.split('.')[0])

    next_version = major_version+1

    min_version = min_target_versions_cp[str(major_version)]
    
    check_install_package(
        'cellpose', 
        max_version=f'{next_version}.0',
        min_version=min_version,
        include_lower_version=True,
    )

    purge_module('cellpose')

    importlib.invalidate_caches()
    import cellpose
    importlib.reload(cellpose)

def check_install_baby():
    check_install_package(
        'TensorFlow', 
        pypi_name='tensorflow', 
        import_pkg_name='tensorflow', 
        max_version='2.14'
    )
    check_install_package('baby', pypi_name='baby-seg', import_pkg_name='baby')

def check_install_nnInteractive():
    check_install_package('huggingface-hub')
    check_install_torch()
    check_install_package('nnInteractive')
    
    purge_module('nnInteractive')

    importlib.invalidate_caches()
    import nnInteractive
    importlib.reload(nnInteractive)

def check_install_yeaz():
    check_install_torch()
    check_install_package('yeaz')

def check_install_segment_anything():
    check_install_torch()
    check_install_package('segment_anything')

def is_gui_running():
    if not GUI_INSTALLED:
        return False
    
    return QCoreApplication.instance() is not None

def check_pkg_version(import_pkg_name, min_version, include_lower_version, raise_err=True):
    is_version_correct = False
    try:
        installed_version = get_package_version(import_pkg_name)
        if include_lower_version:
            is_version_correct = (
                packaging_version.parse(installed_version) 
                >= packaging_version.parse(min_version)
            )
        else:   
            is_version_correct = (
                packaging_version.parse(installed_version) 
                > packaging_version.parse(min_version)
            )
    except Exception as err:
        is_version_correct = False
    
    if raise_err and not is_version_correct:
        raise ModuleNotFoundError(
            f'{import_pkg_name}>{min_version} not installed.'
        )
    else:
        return is_version_correct

def check_pkg_max_version(
        import_pkg_name, max_version, include_higher_version, raise_err=True
    ):
    is_version_correct = False
    try:
        from packaging import version
        installed_version = get_package_version(import_pkg_name)  
        if include_higher_version:
            is_version_correct = (
                packaging_version.parse(installed_version) 
                <= packaging_version.parse(max_version)
            )
        else:
            is_version_correct = (
                packaging_version.parse(installed_version) 
                < packaging_version.parse(max_version)
            )
    except Exception as err:
        is_version_correct = False
    
    if raise_err and not is_version_correct:
        raise ModuleNotFoundError(
            f'{import_pkg_name}<={max_version} not installed.'
        )
    else:
        return is_version_correct

def install_package_conda(conda_pkg_name, channel='conda-forge'):
    if not is_conda_env():
        raise EnvironmentError(
            'Cell-ACDC is not running in a `conda` environment.'
        )
    conda_prefix, pip_prefix = get_pip_conda_prefix()

    command = f'{conda_prefix} -c {channel} -y {conda_pkg_name}'
    _subprocess_run_command(command)

def _subprocess_run_command(command, shell=True, callback='check_call'):
    func = getattr(subprocess, callback)
    try:
        out = func(command, shell=shell)
    except Exception as err:
        print(
            f'[WARNING]: Command `{command}` failed. '
            f'Trying with `{command.split()}`...'
        )
        out = func(command.split(), shell=shell)
    
    return out

def check_install_omnipose():
    try:
        import_module('omnipose')
        return
    except ModuleNotFoundError:
        pass
    
    try:
        check_install_package('omnipose', pypi_name='omnipose_acdc')
    except Exception as err:
        install_package_conda('mahotas')
        _install_pip_package('omnipose-acdc')

def _run_command(command, shell=True):
    if command.find('conda') == -1:
        args = command.split(' ')
    else:
        args = command
    subprocess.check_call(args, shell=shell)

def check_install_torch(is_cli=False, caller_name='Cell-ACDC', qparent=None):
    try:
        import torch
        import torchvision
        return
    except Exception as err:
        traceback.print_exc()
    
    if is_cli:
        _install_pytorch_cli(caller_name=caller_name) 
        return
    
    win = apps.InstallPyTorchDialog(parent=qparent, caller_name=caller_name)
    win.exec_()
    if win.cancel:
        _warnings.log_pytorch_not_installed() 
        return
    
    command = win.command
    print(f'Running command: "{command}"')
    _run_command(command)    
    
    purge_module('torch')
    importlib.invalidate_caches()
    import torch
    importlib.reload(torch)

def check_install_package(
        pkg_name: str, 
        import_pkg_name: str='',
        pypi_name='', 
        note='', 
        parent=None, 
        raise_on_cancel=True, 
        logger_func=print, 
        is_cli=False,
        caller_name='Cell-ACDC', 
        force_upgrade=False,
        upgrade=False, 
        min_version='', 
        max_version='',
        install_dependencies=True,
        return_outcome=False,
        installer: Literal['pip', 'conda']='pip',
        include_higher_version: bool = False,
        include_lower_version: bool = False
    ):
    """Try to import a package. If import fails, ask user to install it 
    automatically.

    Parameters
    ----------
    pkg_name : str
        The name of the package that is displayed to the user.
    import_pkg_name : str, optional
        The name of the package as it should be imported (case sensitive).
        If empty string, `pkg_name` will be imported instead. Default is ''
    pypi_name : str, optional
        The name of the package to be installed with pip.
        If empty string, `pkg_name` will be installed instead. Default is ''
    note : str, optional
        Additional text to display to the user. Default is ''
    parent : QObject, optional
        Calling QtWidget. Default is None
    raise_on_cancel : bool, optional
        Raise exception if processed cancelled. Default is True
    logger_func : callable, optional
        Function used to log text. Default is print
    is_cli : bool, optional
        If True, message will be displayed in the terminal. 
        If False, message will be displayed in a Qt message box.
        Default is False
    caller_name : str, optional
        Program calling this function. Default is 'Cell-ACDC'
    force_upgrade : bool, optional
        If True, we force the upgrade even if package is installed.
    upgrade : bool, optional
        If True, pip will upgrade the package. This value is True if 
        `force_upgrade` is True. Without min_version and max_version
        it will never upgrade or downgrade the package.
    min_version : str, optional
        If not empty it must be a valid version `major[.minor][.patch]` where 
        minor and patch are optional. If the installed package is older the 
        upgrade will be forced. 
    max_version : str, optional
        If not empty it must be a valid version `major[.minor][.patch]` where 
        minor and patch are optional. If the installed package is newer the 
        upgrade will be forced. 
    install_dependencies : bool, optional
        If False, the `--no-deps` flag will be added to the pip command.
    return_outcome : bool, optional
        If True, returns 1 on successfull action
    installer : str, optional
        Package manager to use to install the package. Either 'pip' or 'conda'. 
        Default is 'pip'
    include_higher_version : bool, optional
        If True, if the higher version is installed, it will not be downgraded.
        Default is False
    include_lower_version : bool, optional
        If True, if the lower version is installed, it will not be upgraded.
        Default is False
        
    Raises
    ------
    ModuleNotFoundError
        Error raised if process is cancelled and `raise_on_cancel=True`.
    """
    if not import_pkg_name:
        import_pkg_name = pkg_name
    
    if not is_gui_running():
        is_cli=True
    
    try: # check_pkg_version and check_pkg_max_version
        import_pkg_name = import_pkg_name.replace('-', '_')
        import_module(import_pkg_name)
        if force_upgrade:
            upgrade = True
            raise ModuleNotFoundError(
                f'User requested to forcefully upgrade the package "{pkg_name}"')
        if min_version:
            check_pkg_version(import_pkg_name, min_version, include_lower_version)
        if max_version:
            check_pkg_max_version(import_pkg_name, max_version, include_higher_version)
    except ModuleNotFoundError:
        proceed = _install_package_msg(
            pkg_name, note=note, parent=parent, upgrade=upgrade,
            is_cli=is_cli, caller_name=caller_name, logger_func=logger_func,
            pkg_command=pypi_name, max_version=max_version, 
            min_version=min_version, installer=installer,
            include_higher_version=include_higher_version,
            include_lower_version=include_lower_version
        )
        if pypi_name:
            pkg_name = pypi_name
        if not proceed:
            if raise_on_cancel:
                raise ModuleNotFoundError(
                    f'User aborted {pkg_name} installation'
                )
            else:
                return traceback.format_exc()
        try:
            if pkg_name == 'tensorflow':
                _install_tensorflow(
                    max_version=max_version, min_version=min_version
                )
            elif pkg_name == 'deepsea':
                _install_deepsea()
            elif pkg_name == 'segment_anything':
                _install_segment_anything()
            else:
                pkg_command = _get_pkg_command_pip_install(
                    pkg_name, 
                    max_version=max_version, 
                    min_version=min_version,
                    including_higher_version=include_higher_version,
                    including_lower_version=include_lower_version,
                )
                if installer == 'pip':
                    _install_pip_package(pkg_command, install_dependencies=install_dependencies)
                else:
                    install_package_conda(pkg_command)
        except Exception as e:
            printl(traceback.format_exc())
            _inform_install_package_failed(
                pkg_name, parent=parent, do_exit=raise_on_cancel
            )
        if return_outcome:
            return True

def check_install_custom_dependencies(custom_install_requires, *args, **kwargs):
    """Used to install a package with custom dependencies, usefull if they have
    random pinned versions for their dependencies.
    
    For *args and **kwargs see `myutils.check_install_package`.

    Parameters
    ----------
    custom_install_requires : list
        list of dependencies. Check either requirements.txt, setup.py, 
        setup.cfg, pyproject.toml, or any other file that lists the dependencies.
        For formatting of the dependencies with min max version, 
        use _get_pkg_command_pip_install.
    """
    kwargs['install_dependencies'] = False
    kwargs['return_outcome'] = True
    success = check_install_package(*args, **kwargs)
    if not success:
        return
    for pkg_name in custom_install_requires:
        _install_pip_package(pkg_name)

def get_chained_attr(_object, _name):
    for attr in _name.split('.'):
        _object = getattr(_object, attr)
    return _object

def check_matplotlib_version(qparent=None):
    mpl_version = get_package_version('matplotlib')  
    mpl_version_digits = mpl_version.split('.')

    mpl_major = int(mpl_version_digits[0])
    mpl_minor = int(mpl_version_digits[1])
    is_less_than_3_5 = (
        mpl_major < 3 or (mpl_major >= 3 and mpl_minor < 5)
    )
    if not is_less_than_3_5:
        return 
    
    proceed = _install_package_msg('matplotlib', parent=qparent, upgrade=True)
    if not proceed:
        raise ModuleNotFoundError(
            f'User aborted "matplotlib" installation'
        )
    import subprocess
    try:
        subprocess.check_call(
            [sys.executable, '-m', 'pip', 'install', '-U', 'matplotlib']
        )
    except Exception as e:
        printl(traceback.format_exc())
        _inform_install_package_failed(
            'matplotlib', parent=qparent, do_exit=False
            )
            
def _inform_install_package_failed(pkg_name, parent=None, do_exit=True):
    conda_prefix, pip_prefix = get_pip_conda_prefix()

    install_command = f'<code>{pip_prefix} --upgrade {pkg_name}</code>'
    txt = html_utils.paragraph(f"""
        Unfortunately, <b>installation of</b> <code>{pkg_name}</code> <b>returned an error</b>.<br><br>
        Try restarting Cell-ACDC. If it doesn't work, 
        please close Cell-ACDC and, with the <code>acdc</code> <b>environment ACTIVE</b>, 
        install <code>{pkg_name}</code> manually using the follwing command:<br><br>
        {install_command}<br><br>
        Thank you for your patience.
    """)
    msg = widgets.myMessageBox()
    msg.critical(parent, f'{pkg_name} installation failed', txt)
    print('*'*50)
    print(
        f'[ERROR]: Installation of "{pkg_name}" failed. '
        f'Please, close Cell-ACDC and run the command '
        f'{pip_prefix} --upgrade {pkg_name}`'
    )
    print('^'*50)

def download_fiji(logger_func=print):
    url = None
    if is_mac:
        url = 'https://downloads.micron.ox.ac.uk/fiji_update/mirrors/fiji-latest/fiji-macosx.zip'
        file_size = 474_525_405
    
    if url is None:
        return

    if os.path.exists(get_fiji_exec_folderpath()):
        return
    
    os.makedirs(acdc_fiji_path)
    
    temp_dir = tempfile.mkdtemp()
    zip_dst = os.path.join(temp_dir, 'fiji-macosx.zip')
    logger_func(f'Downloading Fiji to "{acdc_fiji_path}"...')
    download_url(
        url, zip_dst, verbose=False, file_size=file_size
    )
    extract_zip(zip_dst, acdc_fiji_path)
    
    return acdc_fiji_path

def _install_package_msg(
        pkg_name, note='', parent=None, upgrade=False, caller_name='Cell-ACDC',
        is_cli=False, pkg_command='', logger_func=print, max_version='', 
        min_version='', installer: Literal['pip', 'conda']='pip',
        include_higher_version: bool = False,
        include_lower_version: bool = False
    ):
    if is_cli:
        proceed = _install_package_cli_msg(
            pkg_name, note=note, upgrade=upgrade, caller_name=caller_name,
            pkg_command=pkg_command, max_version=max_version, 
            min_version=min_version, logger_func=logger_func, 
            installer=installer,
            include_higher_version=include_higher_version,
            include_lower_version=include_lower_version
        )
    else:
        proceed = _install_package_gui_msg(
            pkg_name, note=note, parent=parent, upgrade=upgrade, 
            caller_name=caller_name, pkg_command=pkg_command,
            max_version=max_version, min_version=min_version, 
            logger_func=logger_func, installer=installer,
            including_higher_version=include_higher_version,
            including_lower_version=include_lower_version
        )
    return proceed

def get_cli_multi_choice_question(question, choices):
    choices_format = [f'{i+1}) {choice}.' for i, choice in enumerate(choices)]
    choices_format = ' '.join(choices_format)
    choices_opts = '/'.join([str(i) for i in range(1, len(choices)+1)])
    text = f'{question} {choices_format} q) Quit. ({choices_opts})?: '
    return text

def _install_pytorch_cli(
        caller_name='Cell-ACDC', action='install', logger_func=print
    ):
    separator = '-'*60
    txt = (
        f'{separator}\n{caller_name} needs to {action} PyTorch\n\n'
        'You can choose to install it now or stop the process and install it '
        'later. To install it correctly, we need to know your preferences.\n'
    )
    logger_func(txt)
    questions = {
        'Choose your OS:': ('Windows', 'Mac', 'Linux'), 
        'Package manager:': ('Conda', 'Pip'), 
        'Compute platform:': (
            'CPU', 'CUDA 11.8 (NVIDIA GPU)', 'CUDA 12.1 (NVIDIA GPU)'
        )
    }
    selected_command = get_pytorch_command()
    selected_preferences = []
    for question, choices in questions.items():
        input_txt = get_cli_multi_choice_question(question, choices)
        while True:
            answer = input(input_txt)
            if answer.lower() == 'q':
                exit('Execution stopped by the user.')
            
            try:
                idx = int(answer) - 1
                if idx >= len(choices):
                    raise TypeError('Not a valid answer')
            except Exception as err:
                print('-'*100)
                logger_func(
                    f'"{answer}" is not a valid answer.'
                    'Choose one of the options or "q" to quit.'
                )
                print('^'*100)
                continue
            
            preference = choices[idx]
            selected_command = selected_command[preference]
            selected_preferences.append(preference)
            print('')
            break
    
    print('-'*100)
    selected_preferences = ', '.join(selected_preferences)
    logger_func(f'Selected preferences: {selected_preferences}')
    print('-'*100)
    logger_func(f'Command:\n\n{selected_command}\n')
    while True:
        answer = input('Do you want to run the command now ([y]/n)?: ')
        if answer.lower() == 'n':
            exit('Execution stopped by the user.')
        
        if answer.lower() == 'y' or not answer:
            break
        
        print('-'*100)
        print(
            f'"{answer}" is not a valid answer. '
            'Choose "y" for yes or "n" for no.'
        )
        print('^'*100)
    
    if selected_command.startswith('conda'):
        try:
            subprocess.check_call([selected_command], shell=True)
        except Exception as err:
            cmd_list = selected_command.split()
            cmd_list = [cmd.strip('"') for cmd in cmd_list]
            cmd_list = [cmd.strip("'") for cmd in cmd_list]
            cmd_list = [cmd.lstrip(".") for cmd in cmd_list]
            subprocess.check_call(cmd_list, shell=True)
    else:
        cmd_list = selected_command.split()[1:]
        cmd_list = [cmd.strip('"') for cmd in cmd_list]
        cmd_list = [cmd.strip("'") for cmd in cmd_list]
        cmd_list = [cmd.lstrip(".") for cmd in cmd_list]
        subprocess.check_call([sys.executable, *cmd_list], shell=True)

def _get_pkg_command_pip_install(pkg_command, max_version='', min_version='',
                                 including_lower_version=False, including_higher_version=False):
    
    if including_higher_version:
        sign_max = "<="
    else:
        sign_max = "<"
    if including_lower_version:
        sign_min = ">="
    else:
        sign_min = ">"
    if min_version:
        pkg_command = f'{pkg_command}{sign_min}{min_version}'
        if max_version:
            pkg_command = f'{pkg_command},'
    
    if max_version:
        pkg_command = f'{pkg_command}{sign_max}{max_version}'
    return pkg_command

def _install_package_cli_msg(
        pkg_name, note='', upgrade=False, caller_name='Cell-ACDC',
        logger_func=print, pkg_command='', max_version='', 
        min_version='', installer: Literal['pip', 'conda']='pip',
        include_lower_version=False,
        include_higher_version=False
    ):
    if not pkg_command:
        pkg_command = pkg_name
    
    pkg_command = _get_pkg_command_pip_install(
        pkg_command, max_version=max_version, min_version=min_version,
        including_lower_version=include_lower_version,
        including_higher_version=include_higher_version
    )
    
    if upgrade:
        action = 'upgrade'
    else:
        action = 'install'
    
    conda_prefix, pip_prefix = get_pip_conda_prefix()

    if installer == 'pip':
        install_command = f'{pip_prefix} --upgrade {pkg_command}'
    elif installer == 'conda':
        install_command = f'{conda_prefix} -c conda-forge {pkg_command}'
        
    separator = '-'*60
    txt = (
        f'{separator}\n{caller_name} needs to {action} {pkg_name}\n\n'
        'You can choose to install it now or stop the process and install it '
        'later with the following command:\n\n'
        f'{install_command}\n'
    )
    logger_func(txt)
    
    
        
    while True:
        answer = try_input_install_package(pkg_name, install_command)
        if not answer or answer.lower() == 'y':
            return True
        
        if answer.lower() == 'n':
            return False
        
        logger_func(
            f'{answer} is not a valid answer. Valid answers are "y" for Yes and '
            '"n" for No.'
        )
        
def _install_package_gui_msg(
        pkg_name, note='', parent=None, upgrade=False, caller_name='Cell-ACDC', 
        pkg_command='', logger_func=None, max_version='', min_version='',
        including_lower_version=False, including_higher_version=False,
        installer: Literal['pip', 'conda']='pip'
    ):
    msg = widgets.myMessageBox(parent=parent)
    if upgrade:
        install_text = 'upgrade'
    else:
        install_text = 'install'
    if pkg_name == 'BayesianTracker':
        pkg_name = 'btrack'
    
    if not pkg_command:
        pkg_command = pkg_name
    
    pkg_command = _get_pkg_command_pip_install(
        pkg_command, max_version=max_version, min_version=min_version,
        including_lower_version=including_lower_version,
        including_higher_version=including_higher_version
    )
    
    command_html = pkg_command.lower().replace('<', '&lt;').replace('>', '&gt;')
    
    conda_prefix, pip_prefix = get_pip_conda_prefix()

    if installer == 'pip':
        command = f'{pip_prefix} --upgrade {pkg_command}'
    elif installer == 'conda':
        command = f'{conda_prefix} -c conda-forge {pkg_command}'
        

    txt = html_utils.paragraph(f"""
        {caller_name} is going to <b>download and {install_text}</b>
        <code>{pkg_name}</code>.<br><br>
        Make sure you have an <b>active internet connection</b>,
        before continuing.<br>
        Progress will be displayed on the terminal<br><br>
        You might have to <b>restart {caller_name}</b>.<br><br>
        Alternatively, you can cancel the process and try later.<br><br>
        To install later, or if the installation fails, run the following 
        command:
    """)
    if note:
        txt = f'{txt}{note}'
    _, okButton = msg.information(
        parent, f'Install {pkg_name}', txt, 
        buttonsTexts=('Cancel', 'Ok'), 
        commands=(command,)
    )
    return msg.clickedButton == okButton

def _install_tensorflow(max_version='', min_version=''):
    cpu = platform.processor()
    pkg_command = _get_pkg_command_pip_install(
        'tensorflow', 
        max_version=max_version, 
        min_version=min_version
    )
    conda_prefix, pip_prefix = get_pip_conda_prefix()

    if is_mac and cpu == 'arm':
        args = [f'{conda_prefix} -c conda-forge "{pkg_command}"']
        shell = True
    else:
        args = [sys.executable, '-m', 'pip', 'install', '-U', pkg_command]
        shell = False
    subprocess.check_call(args, shell=shell)

def _install_segment_anything():
    args = [
        sys.executable, '-m', 'pip', 'install', 
        '-U', '--use-pep517', 
        'git+https://github.com/facebookresearch/segment-anything.git'
    ]
    subprocess.check_call(args)

def _install_deepsea():
    subprocess.check_call(
        [sys.executable, '-m', 'pip', 'install', 'deepsea']
    )

def import_tracker_module(tracker_name):
    module_name =  f'cellacdc.trackers.{tracker_name}.{tracker_name}_tracker'
    tracker_module = import_module(module_name)
    return tracker_module

def download_ffmpeg():    
    ffmpeg_folderpath = acdc_ffmpeg_path
    if is_win:
        url = 'https://hmgubox2.helmholtz-muenchen.de/index.php/s/rXioWZpwjwn9JTT/download/windows_ffmpeg-7.0-full_build.zip'
        file_size = 173477888
        ffmep_exec_path = os.path.join(ffmpeg_folderpath, 'bin', 'ffmpeg.exe')
    elif is_mac:
        url = 'https://hmgubox2.helmholtz-muenchen.de/index.php/s/We7rcTLzqAP4zf7/download/mac_ffmpeg.zip'
        file_size = 25288704
        ffmep_exec_path = os.path.join(ffmpeg_folderpath, 'ffmpeg')
    elif is_linux:
        ffmep_exec_path = ''
        return ffmep_exec_path
    
    if os.path.exists(ffmep_exec_path):
        return ffmep_exec_path.replace('\\', os.sep).replace('/', os.sep)
    
    print('Downloading FFMPEG...')
    temp_dir = tempfile.mkdtemp()
    temp_zip_path = os.path.join(temp_dir, 'acdc-ffmpeg.zip')
    
    download_url(
        url, temp_zip_path, verbose=True, file_size=file_size,
    )
    extract_zip(temp_zip_path, ffmpeg_folderpath)
    
    return ffmep_exec_path.replace('\\', os.sep).replace('/', os.sep)

def get_fiji_exec_folderpath() -> str:
    if not is_mac:
        return ''
    
    from cellacdc import fiji_location_filepath
    if os.path.exists(fiji_location_filepath):
        with open(fiji_location_filepath, 'r') as txt:
            fiji_filepath = txt.read()
        
        if os.path.exists(fiji_filepath):
            return fiji_filepath
    
    if os.path.exists('/Applications/Fiji.app'):
        return '/Applications/Fiji.app/Contents/MacOS/ImageJ-macosx'
    
    acdc_fiji_exec_path = os.path.join(
        acdc_fiji_path, 'Fiji.app', 'Contents', 'MacOS', 'ImageJ-macosx'
    )
    
    if not os.path.exists(acdc_fiji_exec_path):
        return ''
    
    return acdc_fiji_exec_path

def get_fiji_base_command():
    command = None
    if is_mac:
        command = get_fiji_exec_folderpath()
    
    return command
    
def _init_fiji_cli():
    if not is_win:
        args_add_to_path = [f'chmod 755 {get_fiji_exec_folderpath()}']
        subprocess.check_call(args_add_to_path, shell=True)

def test_fiji_base_command(logger_func=print):
    base_command = get_fiji_base_command()

    if base_command is None:
        logger_func('[WARNING]: Fiji is not present.')
        return False
    
    command = f'{base_command} --headless'
    return run_fiji_command(command=command, logger_func=logger_func) 

def run_fiji_command(command=None, logger_func=print):
    if command is None:
        command = f'{get_fiji_base_command()} --headless'
    
    _init_fiji_cli()
    
    commands = (command, command.split())
    for args in commands:
        try:
            subprocess.check_call(args, shell=True)
            return True
        except Exception as err:
            continue
    return False

def init_tracker(
        posData, trackerName, realTime=False, qparent=None, 
        return_init_params=False
    ):
    from . import apps
    downloadWin = apps.downloadModel(trackerName, parent=qparent)
    downloadWin.download()

    trackerModule = import_tracker_module(trackerName)
    init_params = {}
    track_params = {}
    paramsWin = None
    if trackerName == 'BayesianTracker':
        Y, X = posData.img_data_shape[-2:]
        if posData.isSegm3D:
            labShape = (posData.SizeZ, Y, X)
        else:
            labShape = (1, Y, X)
        paramsWin = apps.BayesianTrackerParamsWin(
            labShape, parent=qparent, channels=posData.chNames, 
            currentChannelName=posData.user_ch_name
        )
        paramsWin.exec_()
        if not paramsWin.cancel:
            init_params = paramsWin.params
            track_params['export_to'] = posData.get_btrack_export_path()
            if paramsWin.intensityImageChannel is not None:
                chName = paramsWin.intensityImageChannel
                track_params['image'] = posData.loadChannelData(chName)
                track_params['image_channel_name'] = chName
    elif trackerName == 'CellACDC':
        paramsWin = apps.CellACDCTrackerParamsWin(parent=qparent)
        paramsWin.exec_()
        if not paramsWin.cancel:
            init_params = paramsWin.params
    elif trackerName == 'delta':
        paramsWin = apps.DeltaTrackerParamsWin(posData=posData, parent=qparent)
        paramsWin.exec_()
        if not paramsWin.cancel:
            init_params = paramsWin.params
    else:
        init_argspecs, track_argspecs = getTrackerArgSpec(
            trackerModule, realTime=realTime
        )
        intensityImgRequiredForTracker = isIntensityImgRequiredForTracker(
            trackerModule
        )
        if init_argspecs or track_argspecs:
            try:
                url = trackerModule.url_help()
            except AttributeError:
                url = None
            try:
                channels = posData.chNames
            except Exception as e:
                channels = None
            try:
                currentChannelName = posData.user_ch_name
            except Exception as e:
                currentChannelName = None
            try:
                df_metadata = posData.metadata_df
            except Exception as e:
                df_metadata = None
            
            if not intensityImgRequiredForTracker:
                currentChannelName = None
            
            paramsWin = apps.QDialogModelParams(
                init_argspecs, track_argspecs, trackerName, url=url,
                channels=channels, is_tracker=True,
                currentChannelName=currentChannelName,
                df_metadata=df_metadata, posData=posData
            )
            if not intensityImgRequiredForTracker and channels is not None:
                paramsWin.channelCombobox.setDisabled(True)
                
            paramsWin.exec_()
            if not paramsWin.cancel:
                init_params = paramsWin.init_kwargs
                track_params = paramsWin.model_kwargs
                if paramsWin.inputChannelName != 'None':
                    chName = paramsWin.inputChannelName
                    track_params['image'] = posData.loadChannelData(chName)
                    track_params['image_channel_name'] = chName
        if 'export_to_extension' in track_params:
            ext = track_params['export_to_extension']
            track_params['export_to'] = posData.get_tracker_export_path(
                trackerName, ext
            )

    if paramsWin is not None and paramsWin.cancel:
        tracker = None, 
        track_params = None
        init_params = None
    else:
        tracker = trackerModule.tracker(**init_params)
        
    if return_init_params:
        return tracker, track_params, init_params
    else:
        return tracker, track_params

def import_segment_module(model_name):
    try:
        acdcSegment = import_module(f'cellacdc.models.{model_name}.acdcSegment')
    except ModuleNotFoundError as e:
        # Check if custom model
        cp = config.ConfigParser()
        cp.read(models_list_file_path)
        model_path = cp[model_name]['path']
        spec = importlib.util.spec_from_file_location('acdcSegment', model_path)
        acdcSegment = importlib.util.module_from_spec(spec)
        sys.modules['acdcSegment'] = acdcSegment
        spec.loader.exec_module(acdcSegment)
    return acdcSegment

<<<<<<< HEAD
def import_promptable_segment_module(model_name):
    try:
        acdcPromptSegment = import_module(
            f'cellacdc.promptable_models.{model_name}.acdcPromptSegment'
        )
    except ModuleNotFoundError as e:
        # Check if custom model
        cp = config.ConfigParser()
        cp.read(promptable_models_list_file_path)
        model_path = cp[model_name]['path']
        spec = importlib.util.spec_from_file_location(
            'acdcPromptSegment', model_path
        )
        acdcPromptSegment = importlib.util.module_from_spec(spec)
        sys.modules['acdcPromptSegment'] = acdcPromptSegment
        spec.loader.exec_module(acdcPromptSegment)
    return acdcPromptSegment
=======
def get_pip_conda_prefix(list_return=False):
    from .config import parser_args
    try:
        cp = parser_args
        if cp["install_details"] is not None:
            no_cli_install = True
            install_details = cp["install_details"]
            venv_path = install_details["venv_path"]
            conda_path = install_details["conda_path"]
            if ' ' not in conda_path:
                conda_path = conda_path.strip('"').strip("'")
        else:
            no_cli_install = False
    except:
        no_cli_install = False
        pass

    if no_cli_install:
        conda_prefix = f'{conda_path} install -y -p {venv_path}'
        exec_path = sys.executable
        if ' ' in exec_path:
            exec_path = f'"{exec_path}"'
        pip_prefix = f"{exec_path} -m pip install"
    else:
        conda_prefix = 'conda install -y'
        pip_prefix = 'pip install'
    
    pip_list = [sys.executable, '-m', 'pip', 'install']
    if no_cli_install:
        conda_list = [conda_path.strip('"').strip("'"), 'install', '-y', '-p', venv_path.strip('"').strip("'")]
    else:
        conda_list = ['conda', 'install', '-y']
    if list_return:
        return conda_list, pip_list
    else:
        return conda_prefix, pip_prefix

>>>>>>> b162d8c3

def _warn_install_gpu(model_name, ask_installs, qparent=None):
    
    cellpose_cuda_url = (
        r'https://github.com/mouseland/cellpose#gpu-version-cuda-on-windows-or-linux'
    )
    torch_cuda_url = (
        r'https://pytorch.org/get-started/locally/'
    )
    direct_ml_url = (
         r'https://microsoft.github.io/DirectML/'
    )
    torch_directml_url = (
        r'https://learn.microsoft.com/en-us/windows/ai/directml/pytorch-windows'
        )


    cellpose_href = f'{html_utils.href_tag("here", cellpose_cuda_url)}'
    torch_href = f'{html_utils.href_tag("here", torch_cuda_url)}'
    direct_ml_href = f'{html_utils.href_tag("direct_ml_DirectMLref", direct_ml_url)}'
    torch_directml_href = f'{html_utils.href_tag("directml pytorch", torch_directml_url)}'

    conda_prefix, pip_prefix = get_pip_conda_prefix()

    msg = widgets.myMessageBox(showCentered=False, wrapText=False)
    txt = html_utils.paragraph(f"""
        In order to use <code>{model_name}</code> with the GPU you need 
        to install a <b>PyTorch version which can use it</b>.<br>
        We recomment using CUDA over DirectML, but if you are using a Windows
        machine with an AMD GPU, you can use DirectML.<br>
        """)
    txt_cuda_title = html_utils.paragraph(f"<b>CUDA</b>", font_size='18px')

    pip_prefix = pip_prefix.replace('install -y', 'uninstall')
    txt_cuda = html_utils.paragraph(f"""
        Check out these instructions {cellpose_href}, and {torch_href}.<br>
        We <b>highly recommend using Conda</b> to install PyTorch GPU.<br>
        First, uninstall the CPU version of PyTorch with the following command:<br>
        <code>{pip_prefix} uninstall torch</code>.<br>
        Then, install the CUDA version required by your GPU with the follwing 
        command (which installs version 11.6):<br>
        <code>{conda_prefix} pytorch pytorch-cuda=11.6 -c conda-forge -c nvidia</code>
        <br><br>
        """)
    
    txt_directML_title = html_utils.paragraph(f"<b>DirectML</b>", font_size='18px')
    txt_directML = html_utils.paragraph(f"""
        Check out {direct_ml_href}, and {torch_directml_href} for more info.<br>
        Only supported on Windows 10/11 with Python 3.8-3.12.<br>
        Click the <b>Proceed without DirectML</b> button to install DirectML.
        <br><br>
        """)
    
    txt_end = html_utils.paragraph(f"""
        How do you want to proceed?
    """)

    stopButton = widgets.cancelPushButton('Stop the process')
    directMLButton = widgets.okPushButton('Install DirectML')
    proceedButton = widgets.okPushButton('Proceed without GPU')

    buttons = [stopButton]

    if 'cuda' in ask_installs:
        txt = f'{txt}{txt_cuda_title}{txt_cuda}'
    if 'directML' in ask_installs:
        txt = f'{txt}{txt_directML_title}{txt_directML}'
        buttons.append(directMLButton)
    txt = f'{txt}{txt_end}' 
    buttons.append(proceedButton)

    msg.warning(
        qparent, 'PyTorch GPU version not installed', txt, 
        buttonsTexts=buttons,
    )

    if msg.cancel:
        return False
    
    if msg.clickedButton == directMLButton:
        py_ver = sys.version_info
        if is_win and py_ver.major == 3 and py_ver.minor < 13:
            success = check_install_package(
                pkg_name = 'torch-directml',
                import_pkg_name = 'torch_directml',
                pypi_name = 'torch-directml',
                return_outcome=True,
            )
            return success
        else:
            msg = widgets.myMessageBox()
            msg.warning(
                qparent, 'DirectML not supported', 
                'DirectML is only supported on Python 3.8-3.12 and Windows 10/11',
            )
            return False

    if msg.clickedButton == stopButton:
        return False

    if msg.clickedButton == proceedButton:
        return True

def check_gpu_availible(model_name, use_gpu, qparent=None):
    if not use_gpu:
        return True

    frameworks = _availible_frameworks(model_name)
    ask_installs = set()
    framework_available = False
    for framework, model_compatible in frameworks.items():
        if not model_compatible:
            continue
        if framework == 'cuda':
            import torch
            if not torch.cuda.is_available():
                ask_installs.add('cuda')
            elif not torch.cuda.device_count() > 0:
                ask_installs.add('cuda')
            else:
                framework_available = True
                break
        elif framework == 'directML':
            if is_win:
                try:
                    import torch_directml
                    if not torch_directml.is_available():
                        ask_installs.add('directML')
                    else:
                        framework_available = True
                        break
                except ModuleNotFoundError:
                    ask_installs.add('directML')
        elif is_mac_arm64:
            framework_available = True
            break
    
    if framework_available:
        return True
    
    proceed = _warn_install_gpu(model_name, ask_installs, qparent=qparent)
    return proceed


def _availible_frameworks(model_name):
    frameworks = {

    "cuda":(
        model_name.lower().find('cellpose') != -1
        or model_name.lower().find('omnipose') != -1
        or model_name.lower().find('deepsea') != -1
        or model_name.lower().find('segment_anything') != -1
        or model_name.lower().find('yeaz') != -1
        or model_name.lower().find('yeaz_v2') != -1
    ),
    "directML":(
        model_name.lower().find('cellpose_v4') != -1
        or model_name.lower().find('cellpose_v3') != -1# has its own way to check

    )
    }
    return frameworks

def find_missing_integers(lst, max_range=None):
    if max_range is not None:
        max_range = lst[-1]+1
    return [x for x in range(lst[0], max_range) if x not in lst]

def synthetic_image_geneator(size=(512,512), f_x=1, f_y=1):
    Y, X = size
    x = np.linspace(0, 10, Y)
    y = np.linspace(0, 10, X)
    xx, yy = np.meshgrid(x, y)
    img = np.sin(f_x*xx)*np.cos(f_y*yy)
    return img

def get_show_in_file_manager_text():
    if is_mac:
        return 'Reveal in Finder'
    elif is_linux:
        return 'Show in File Manager'
    elif is_win:
        return 'Show in File Explorer'

def get_slices_local_into_global_arr(bbox_coords, global_shape):
    slice_global_to_local = []
    slice_crop_local = []
    for (_min, _max), _D in zip(bbox_coords, global_shape):
        _min_crop, _max_crop = None, None
        if _min < 0:
            _min_crop = abs(_min)
            _min = 0
        if _max > _D:
            _max_crop = _D - _max
            _max = _D
        
        slice_global_to_local.append(slice(_min, _max))
        slice_crop_local.append(slice(_min_crop, _max_crop))
    
    return tuple(slice_global_to_local), tuple(slice_crop_local)

def get_pip_install_cellacdc_version_command(version=None):
    conda_prefix, pip_prefix = get_pip_conda_prefix()

    if version is None:
        version = read_version()
    commit_hash_idx = version.find('+g')
    is_dev_version = commit_hash_idx > 0    
    if is_dev_version:
        commit_hash = version[commit_hash_idx+2:].split('.')[0]
        command = f'{pip_prefix} --upgrade "git+{github_home_url}.git@{commit_hash}"'
        command_github = None
    else:
        command = f'{pip_prefix} --upgrade cellacdc=={version}'
        command_github = f'{pip_prefix} --upgrade "git+{urls.github_url}@{version}"'
    return command, command_github  

def get_git_pull_checkout_cellacdc_version_commands(version=None):
    if version is None:
        version = read_version()
    commit_hash_idx = version.find('+g')
    is_dev_version = commit_hash_idx > 0 
    if not is_dev_version:
        return []
    commit_hash = version[commit_hash_idx+2:].split('.')[0]
    commands = (
        f'cd "{os.path.dirname(cellacdc_path)}"',
        'git pull',
        f'git checkout {commit_hash}'
    )
    return commands

def check_install_tapir():
    check_install_package(
        'tapnet', pypi_name='git+https://github.com/ElpadoCan/TAPIR.git'
    )

def _download_tapir_model():
    urls, file_sizes = _model_url('TAPIR')
    temp_model_path = tempfile.mkdtemp()
    _, final_model_path = (
        get_model_path('TAPIR', create_temp_dir=False)
    )
    for url, file_size in zip(urls, file_sizes):
        filename = url.split('/')[-1]
        final_dst = os.path.join(final_model_path, filename)
        if os.path.exists(final_dst):            
            continue

        temp_dst = os.path.join(temp_model_path, filename)
        download_url(
            url, temp_dst, file_size=file_size, desc='TAPIR',
            verbose=False
        )
        
        shutil.move(temp_dst, final_dst)

def _download_yeaz_models():
    urls, file_sizes = _model_url('YeaZ_v2')
    temp_model_path = tempfile.mkdtemp()
    _, final_model_path = (
        get_model_path('YeaZ_v2', create_temp_dir=False)
    )
    for url, file_size in zip(urls, file_sizes):
        filename = url.split('/')[-1]
        final_dst = os.path.join(final_model_path, filename)
        if os.path.exists(final_dst):            
            continue

        temp_dst = os.path.join(temp_model_path, filename)
        download_url(
            url, temp_dst, file_size=file_size, desc='YeaZ_v2',
            verbose=False
        )
        
        shutil.move(temp_dst, final_dst)

def _download_cellpose_germlineNuclei_model():
    urls, file_sizes = _model_url('Cellpose_germlineNuclei')
    temp_model_path = tempfile.mkdtemp()
    _, final_model_path = (
        get_model_path('Cellpose_germlineNuclei', create_temp_dir=False)
    )
    for url, file_size in zip(urls, file_sizes):
        filename = url.split('/')[-1]
        final_dst = os.path.join(final_model_path, filename)
        if os.path.exists(final_dst):            
            continue

        temp_dst = os.path.join(temp_model_path, filename)
        download_url(
            url, temp_dst, file_size=file_size, desc='Cellpose_germlineNuclei',
            verbose=False
        )
        
        shutil.move(temp_dst, final_dst)

def _download_omnipose_models():
    urls, file_sizes = _model_url('omnipose')
    temp_model_path = tempfile.mkdtemp()
    final_model_path = os.path.expanduser(r'~\.cellpose\models')
    for url, file_size in zip(urls, file_sizes):
        filename = url.split('/')[-1]
        final_dst = os.path.join(final_model_path, filename)
        if os.path.exists(final_dst):            
            continue

        temp_dst = os.path.join(temp_model_path, filename)
        download_url(
            url, temp_dst, file_size=file_size, desc='omnipose',
            verbose=False
        )
        
        shutil.move(temp_dst, final_dst)

def format_cca_manual_changes(changes: dict):
    txt = ''
    for ID, changes_ID in changes.items():
        txt = f'{txt}* ID {ID}:\n'
        for col, (old_val, new_val) in changes_ID.items():
            txt = f'{txt}    - {col}: {old_val} --> {new_val}\n'
        txt = f'{txt}--------------------------------\n\n'
    return txt

def init_prompt_segm_model(acdcPromptSegment, posData, init_kwargs):
    model = acdcPromptSegment.Model(**init_kwargs)
    return model
    
def init_segm_model(acdcSegment, posData, init_kwargs):
    segm_endname = init_kwargs.pop('segm_endname', 'None')
    if segm_endname != 'None':
        load_segm = True
        if not hasattr(posData, 'segm_data'):
            load_segm = True
        elif posData.segm_npz_path.endswith(f'{segm_endname}.npz'):
            load_segm = False
        if not load_segm:
            segm_data = np.squeeze(posData.segm_data)
        else:
            segm_filepath, _ = load.get_path_from_endname(
                segm_endname, posData.images_path
            )
            printl(f'Loading segmentation data from "{segm_filepath}"...')
            segm_data = np.load(segm_filepath)['arr_0']
    else:
        segm_data = None

    # Initialize input_points_df for models promptable with points
    input_points_filepath = init_kwargs.pop('input_points_path', '')
    if input_points_filepath:
        input_points_df = init_input_points_df(
            posData, input_points_filepath
        )
        init_kwargs['input_points_df'] = input_points_df
    
    try:
        # Models introduced before 1.3.2 do not have the segm_data as input
        kwargs = inspect.getfullargspec(acdcSegment.Model.__init__).args
        if 'is_rgb' not in kwargs and 'is_rgb' in init_kwargs:
            del init_kwargs['is_rgb']
        model = acdcSegment.Model(**init_kwargs)


    except Exception as e:
        model = acdcSegment.Model(segm_data, **init_kwargs)
    return model

def _parse_bool_str(value):
    if isinstance(value, bool):
        return value
    
    if value == 'True':
        return True
    elif value == 'False':
        return False

def check_install_trackastra():
    check_install_package(
        'Trackastra', 
        import_pkg_name='trackastra', 
        pypi_name='trackastra'
    )

def get_torch_device(gpu=False):
    import torch
    if torch.cuda.is_available() and gpu:
        device = torch.device('cuda')
    elif torch.backends.mps.is_available():
        device = torch.device('mps')
    else:
        device = torch.device('cpu')
    return device

def parse_model_params(model_argspecs, model_params):
    parsed_model_params = {}
    for row, argspec in enumerate(model_argspecs):
        value = model_params.get(argspec.name)
        if value is None:
            continue
        if argspec.type == bool:
            value = _parse_bool_str(value)
        elif argspec.type == int:
            value = int(value)
        elif argspec.type == float:
            value = float(value)
        parsed_model_params[argspec.name] = value
    return parsed_model_params

# def init_cellpose_denoise_model():
#     from . import apps
    
#     from cellacdc.models.cellpose_v3._denoise import (
#         CellposeDenoiseModel, url_help
#     )

#     init_argspecs, run_argspecs = getClassArgSpecs(CellposeDenoiseModel)
#     url = url_help()
    
#     paramsWin = apps.QDialogModelParams(
#         init_argspecs, run_argspecs, 'Cellpose 3.0', 
#         url=url, is_tracker=True, action_type='denoising'
#     )
#     paramsWin.exec_()
#     if paramsWin.cancel:
#         return
    
#     init_params = paramsWin.init_kwargs
#     run_params = paramsWin.model_kwargs
#     denoise_model = CellposeDenoiseModel(**init_params)
#     return denoise_model, init_params, run_params

def init_input_points_df(posData, input_points_filepath):
    input_points_df = None
    if os.path.exists(input_points_filepath):
        input_points_df = pd.read_csv(input_points_filepath)
    else:
        # input_points_filepath is actually and endname
        for file in listdir(posData.images_path):
            if file.endswith(input_points_filepath):
                filepath = os.path.join(posData.images_path, file)
                input_points_df = pd.read_csv(filepath)
                break
    
    if input_points_df is None:
        raise FileNotFoundError(
            f'Could not find input points table from file "input_points_filepath" '
            'Perhaps, you forgot to save the table?'
        )
    
    for col in ('x', 'y', 'id'):
        if col not in input_points_df.columns:
            raise KeyError(
                f'Input points table is missing colum {col}. It must have '
                'the colums (x, y, id)'
            )
    
    return input_points_df

def are_acdc_dfs_equal(df_left, df_right):
    if df_left.shape != df_right.shape:
        return False
    
    try:
        for col in df_left.columns:
            if col not in df_right.columns:
                return False
            
            try:
                eq_mask = np.isclose(df_left[col], df_right[col], equal_nan=True)
            except Exception as err:
                # Data type is string
                eq_mask = df_left[col] == df_right[col]
            
            nan_mask = ((df_left[col].isna()) & (df_right[col].isna()))
            equality_mask = (eq_mask) | (nan_mask)
            if not equality_mask.all():
                return False
    except Exception as err:
        return False
    
    return True

def is_pos_folderpath(folderpath):
    foldername = os.path.basename(folderpath)
    is_valid_pos_folder = (
        re.search(r'^Position_(\d+)$', foldername) is not None
        and os.path.isdir(folderpath)
        and os.path.exists(os.path.join(folderpath, 'Images'))
    )
    return is_valid_pos_folder

def log_segm_params(
        model_name, init_params, segm_params, logger_func=print, 
        preproc_recipe=None, apply_post_process=False, 
        standard_postprocess_kwargs=None, custom_postprocess_features=None
    ):
    init_params_format = [
        f'  * {option} = {value}' for option, value in init_params.items()
    ]
    init_params_format = '\n'.join(init_params_format)
    
    segm_params_format = [
        f'  * {option} = {value}' for option, value in segm_params.items()
    ]
    segm_params_format = '\n'.join(segm_params_format)
    
    preproc_recipe_format = None
    if preproc_recipe is not None:
        preproc_recipe_format = []
        for s, step in enumerate(preproc_recipe):
            preproc_recipe_format.append(f'  * Step {s+1}')
            method = step['method']
            preproc_recipe_format.append(f'     - Method: {method}')
            for option, value in step['kwargs'].items():
                preproc_recipe_format.append(f'     - {option}: {value}')
        preproc_recipe_format = '\n'.join(preproc_recipe_format)    
    
    standard_postproc_format = None
    if apply_post_process and standard_postprocess_kwargs is not None:
        standard_postproc_format = [
            f'  * {option} = {value}' 
            for option, value in standard_postprocess_kwargs.items()
        ]
        standard_postproc_format = '\n'.join(standard_postproc_format)
    
    custom_postproc_format = None
    if apply_post_process and custom_postprocess_features is not None:
        custom_postproc_format = [
            f'  * {feature} = ({low}, {high})'
            for feature, (low, high) in custom_postprocess_features.items()
        ]
        custom_postproc_format = '\n'.join(custom_postproc_format)
    
    separator = '-'*100
    params_format = (
        f'{separator}\n'
        f'Model name: {model_name}\n\n'
        'Preprocessing recipe:\n\n'
        f'{preproc_recipe_format}\n\n'
        'Initialization parameters:\n\n'
        f'{init_params_format}\n\n'
        'Segmentation parameters:\n\n'
        f'{segm_params_format}\n\n'
        'Post-processing:\n\n'
        f'{standard_postproc_format}\n\n'
        'Custom post-processing:\n\n'
        f'{custom_postproc_format}\n'
        f'{separator}'
    )
    logger_func(params_format)

def pairwise(iterable):
    # pairwise('ABCDEFG') → AB BC CD DE EF FG
    iterator = iter(iterable)
    a = next(iterator, None)
    for b in iterator:
        yield a, b
        a = b

def append_text_filename(filename: str, text_to_append: str):
    filename_noext, ext = os.path.splitext(filename)
    filename_out = f'{filename_noext}{text_to_append}{ext}'
    return filename_out

def validate_images_path(input_path: os.PathLike, create_dirs_tree=False):
    is_images_path = input_path.endswith('Images')
    parent_dir = os.path.dirname(input_path)
    parent_foldername = os.path.basename(parent_dir)
    is_pos_folder = (
        re.search(r'^Position_(\d+)$', parent_foldername) is not None
        and os.path.isdir(parent_dir)
    )
    if not is_pos_folder:
        existing_pos_foldernames = get_pos_foldernames(input_path)
        pos_n = len(existing_pos_foldernames) + 1
        pos_folderpath = os.path.join(input_path, f'Position_{pos_n}')
        images_path = os.path.join(pos_folderpath, 'Images')
    elif is_images_path:
        pos_folderpath = input_path
        images_path = os.path.join(pos_folderpath, 'Images')
    else:
        images_path = input_path
    
    if create_dirs_tree:
        os.makedirs(images_path, exist_ok=True)
        
    return images_path

def fix_acdc_df_dtypes(acdc_df):
    acdc_df['is_cell_excluded'] = acdc_df['is_cell_excluded'].astype(bool)
    return acdc_df

def _relabel_cca_dfs_and_segm_data(
        cca_dfs,
        IDs_mapper,
        asymm_tracked_segm,
        progressbar=True,
    ):
    # Rename Cell_ID index according to asymmetric cell div convention
    if progressbar:
        pbar = tqdm(
            desc='Applying asymmetric division', 
            total=len(IDs_mapper), ncols=100
        )
    for key, (root_ID, parent_ID) in IDs_mapper.items():
        div_frame_i, daughter_ID = key
        for frame_i in range(div_frame_i, len(asymm_tracked_segm)):
            
            
            lab = asymm_tracked_segm[frame_i]
            rp = skimage.measure.regionprops(lab)
            rp_mapper = {obj.label: obj for obj in rp}
            obj_daught = rp_mapper.get(daughter_ID)
            mother_ID = root_ID if rp_mapper.get(root_ID) is None else parent_ID
            
            cca_dfs[frame_i].rename(
                index={daughter_ID: mother_ID}, inplace=True
            )
            
            if obj_daught is None:
                continue
    
            lab[obj_daught.slice][obj_daught.image] = mother_ID
        
        if progressbar:
            pbar.update()
    
    if progressbar:
        pbar.close()
    
def df_ctc_to_acdc_df(
        df_ctc, tracked_segm, cell_division_mode='Normal', return_list=False, 
        progressbar=True
    ):
    """Convert Cell Tracking Challenge DataFrame with annotated division to
    Cell-ACDC cell cycle annotations DataFrame.

    Parameters
    ----------
    df_ctc : pd.DataFrame
        DataFrame with {'label', 't1', 't2', 'parent'} columns where 
        't1' is the frame index of cell division.
    tracked_segm : (T, Y, X) array of ints
        Array of tracked segmentation labels.
    cell_division_mode : {'Normal', 'Asymmetric'}, optional
        Type of cell division. `Normal` is the standard cell division, 
        where the mother cell divides into two daughter cells. For the 
        tracking, that means the two daughter cells get a new, unique ID 
        each. 
        
        `Asymmetric` means that the mother cell grows one daughter 
        cell that eventually divides from the mother (e.g., budding yeast). 
        For the tracking, this means that the mother cell ID keeps 
        existing after division and the daughter cell gets a new, unique ID.
        
        If `Asymmetric`, the third returned element is the segmentation data 
        with the asymmetric Cell IDs.  
    return_list : bool, optional
        If `True`, the second returned element is the list of created dataframes, 
        one per frame. Default is False
    progressbar : bool, optional
        If `True`, displays a tqdm progressbar. Default is True
    """    
    cca_dfs = []
    keys = []
    df_ctc = df_ctc.set_index(['t1', 'parent'])
    
    if cell_division_mode == 'Asymmetric':
        asymm_tracked_segm = tracked_segm.copy()
    
    asymmetric_IDs_rename_mapper = {}
    if progressbar:
        pbar = tqdm(
            desc='Converting to Cell-ACDC format', 
            total=len(tracked_segm), ncols=100
        )
    for frame_i, lab in enumerate(tracked_segm):
        rp = skimage.measure.regionprops(lab)
        IDs = [obj.label for obj in rp]
        cca_df = core.getBaseCca_df(IDs, with_tree_cols=True)
        keys.append(frame_i)
        if frame_i == 0:
            cca_dfs.append(cca_df)
            if progressbar:
                pbar.update()
            continue
        
        # Copy annotations from previous frames
        prev_cca_df = cca_dfs[frame_i-1]
        old_IDs = cca_df.index.intersection(prev_cca_df.index)
        cca_df.loc[old_IDs] = prev_cca_df.loc[old_IDs]
        
        try:
            df_ctc_i = df_ctc.loc[frame_i]
        except KeyError as err:
            # No division detected --> nothing to annotate
            cca_dfs.append(cca_df)
            if progressbar:
                pbar.update()
            continue
        
        for parent_ID, df_ctc_i_pID in df_ctc_i.groupby(level=0):
            daughter_IDs = df_ctc_i_pID['label'].to_list()     
            
            if parent_ID == 0:
                continue
            
            cca_df.loc[daughter_IDs, 'parent_ID_tree'] = parent_ID
            cca_df.loc[daughter_IDs, 'emerg_frame_i'] = frame_i
            cca_df.loc[daughter_IDs, 'division_frame_i'] = frame_i
            
            root_ID = prev_cca_df.at[parent_ID, 'root_ID_tree']
            if root_ID == -1:
                root_ID = parent_ID
            cca_df.loc[daughter_IDs, 'root_ID_tree'] = root_ID
            
            cca_df.loc[daughter_IDs[0], 'sister_ID_tree'] = daughter_IDs[1]
            cca_df.loc[daughter_IDs[1], 'sister_ID_tree'] = daughter_IDs[0]
            
            prev_gen_num = prev_cca_df.loc[parent_ID, 'generation_num_tree']
            cca_df.loc[daughter_IDs, 'generation_num_tree'] = prev_gen_num + 1
            
            # Annotate division from df_ctc_i into 
            if cell_division_mode == 'Asymmetric':
                # Recycle the root_ID and assign it to one of the daughters
                replaced_daught_ID = daughter_IDs[1]
                key = (frame_i, replaced_daught_ID)
                asymmetric_IDs_rename_mapper[key] = (root_ID, parent_ID)    
        
        cca_dfs.append(cca_df)
        
        if progressbar:
            pbar.update()
    
    if progressbar:
        pbar.close()
    
    if asymmetric_IDs_rename_mapper:
        _relabel_cca_dfs_and_segm_data(
            cca_dfs,
            asymmetric_IDs_rename_mapper,
            asymm_tracked_segm,
            progressbar=True,
        )
    
    cca_df = pd.concat(cca_dfs, keys=keys, names=['frame_i'])
    
    out = [cca_df, None, None]
    
    if return_list:
        out[1] = cca_dfs
        
    if cell_division_mode == 'Asymmetric':
        out[2] = asymm_tracked_segm
    
    return out

def check_install_instanseg():
    check_install_package(
        pkg_name='InstanSeg',
        import_pkg_name='instanseg', 
        pypi_name='instanseg-torch'
    )

def validate_tracker_input(tracker, segm_video_to_track):
    try:
        warning_text = tracker.validate_input(segm_video_to_track)
        return warning_text
    except Exception as err:
        printl(traceback.format_exc())
        pass
    return
def format_IDs(IDs):
    if isinstance(IDs, str):
        raise ValueError('IDs must not be a string')

    IDsRange = []
    text = ''
    sorted_vals = sorted(IDs)
    for i, e in enumerate(sorted_vals):
        e = int(e)
        # Get previous and next value (if possible)
        if i > 0:
            prevVal = sorted_vals[i-1]
        else:
            prevVal = -1
        if i < len(sorted_vals)-1:
            nextVal = sorted_vals[i+1]
        else:
            nextVal = -1

        if e-prevVal == 1 or nextVal-e == 1:
            if not IDsRange:
                if nextVal-e == 1 and e-prevVal != 1:
                    # Current value is the first value of a new range
                    IDsRange = [e]
                else:
                    # Current value is the second element of a new range
                    IDsRange = [prevVal, e]
            else:
                if e-prevVal == 1:
                    # Current value is part of an ongoing range
                    IDsRange.append(e)
                else:
                    # Current value is the first element of a new range 
                    # --> create range text and this element will 
                    # be added to the new range at the next iter
                    start, stop = IDsRange[0], IDsRange[-1]
                    if stop-start > 1:
                        sep = '-'
                    else:
                        sep = ','
                    text = f'{text},{start}{sep}{stop}'
                    IDsRange = []
        else:
            # Current value doesn't belong to a range
            if IDsRange:
                # There was a range not added to text --> add it now
                start, stop = IDsRange[0], IDsRange[-1]
                if stop-start > 1:
                    sep = '-'
                else:
                    sep = ','
                text = f'{text},{start}{sep}{stop}'
            
            text = f'{text},{e}'    
            IDsRange = []

    if IDsRange:
        # Last range was not added  --> add it now
        start, stop = IDsRange[0], IDsRange[-1]
        text = f'{text},{start}-{stop}'

    text = text[1:]

    return text

def get_empty_stored_data_dict():
    return {
            'regionprops': None,
            'labels': None,
            'acdc_df': None,
            'delROIs_info': {
                    'rois': [], 'delMasks': [], 'delIDsROI': [], 'state': []
                },
            'IDs': []
        }

def iterate_along_axes(arr, axes, arr_ndim=None):
    if arr_ndim is None:
        arr_ndim = arr.ndim
    axes = list(axes)
    front_axes = axes + [i for i in range(arr_ndim) if i not in axes]
    arr_moved = np.moveaxis(arr, front_axes, range(arr_ndim))
    iter_shape = arr_moved.shape[:len(axes)]
    for idx in np.ndindex(iter_shape):
        # Build the index for the original array
        full_idx = [slice(None)] * arr_ndim
        for axis, i in zip(axes, idx):
            full_idx[axis] = i
        yield tuple(full_idx)
    
def get_input_output_mapper(
        input_shape: Tuple[int],
        iterate_axes: Tuple[int],
        output_shape: Tuple[int],
        output_axes: Tuple[int],
) -> List[Tuple[Tuple[int, ...], Tuple[int, ...]]]:
    """Creates list of tuples with the input and output indices

    Parameters
    ----------
    input_shape : Tuple[int]
        Shape of the input array
    iterate_axes : Tuple[int]
        Axes to iterate over
    output_shape : Tuple[int]
        Shape of the output array
    output_axes : Tuple[int]
        Axes of the output array
    """
    assert len(iterate_axes) == len(output_axes)

    iterate_shape = tuple(input_shape[axis] for axis in iterate_axes)
    mapper = []

    for idx_vals in itertools.product(*[range(s) for s in iterate_shape]):
        # Build full input index
        input_index = [slice(None)] * len(input_shape)
        for axis in iterate_axes:
            i = iterate_axes.index(axis)
            input_index[axis] = idx_vals[i]

        # Build full output index
        output_index = [slice(None)] * len(output_shape)
        for axis in output_axes:
            i = output_axes.index(axis)
            output_index[axis] = idx_vals[i]

        input_index = tuple(input_index)
        output_index = tuple(output_index)

        mapper.append((input_index, output_index))

    return mapper

def translateStrNone(*args):
    args = list(args)
    for i, arg in enumerate(args):
        if isinstance(arg, str):
            if arg.lower() == 'none':
                args[i] = None
            elif arg.lower() == 'true':
                args[i] = True
            elif arg.lower() == 'false':
                args[i] = False
    
    return args

def get_pytorch_command():
    conda_prefix, pip_prefix = get_pip_conda_prefix()

    pytorch_commands = {
        'Windows': {
            'Conda': {
                'CPU': f'{conda_prefix} pytorch torchvision cpuonly -c conda-forge',
                'CUDA 11.8 (NVIDIA GPU)': f'{conda_prefix} pytorch torchvision pytorch-cuda=11.8 -c conda-forge -c nvidia',
                'CUDA 12.1 (NVIDIA GPU)': f'{conda_prefix} pytorch torchvision pytorch-cuda=12.1 -c conda-forge -c nvidia'
            },
            'Pip': {
                'CPU': f'{pip_prefix} torch torchvision',
                'CUDA 11.8 (NVIDIA GPU)': f'{pip_prefix} torch torchvision --index-url https://download.pytorch.org/whl/cu118',
                'CUDA 12.1 (NVIDIA GPU)': f'{pip_prefix} torch torchvision --index-url https://download.pytorch.org/whl/cu121'
            }
        },
        'Mac': {
            'Conda': {
                'CPU': f'{conda_prefix} pytorch torchvision cpuonly -c conda-forge',
                'CUDA 11.8 (NVIDIA GPU)': '[WARNING]: CUDA is not available on MacOS',
                'CUDA 12.1 (NVIDIA GPU)': '[WARNING]: CUDA is not available on MacOS'
            },
            'Pip': {
                'CPU': f'{pip_prefix} torch torchvision',
                'CUDA 11.8 (NVIDIA GPU)': '[WARNING]: CUDA is not available on MacOS',
                'CUDA 12.1 (NVIDIA GPU)': '[WARNING]: CUDA is not available on MacOS'
            }
        },
        'Linux': {
            'Conda': {
                'CPU': f'{conda_prefix} pytorch torchvision cpuonly -c conda-forge',
                'CUDA 11.8 (NVIDIA GPU)': f'{conda_prefix} pytorch torchvision pytorch-cuda=11.8 -c conda-forge -c nvidia',
                'CUDA 12.1 (NVIDIA GPU)': f'{conda_prefix} pytorch torchvision pytorch-cuda=12.1 -c conda-forge -c nvidia'
            },
            'Pip': {
                'CPU': f'{pip_prefix} torch torchvision --index-url https://download.pytorch.org/whl/cpu',
                'CUDA 11.8 (NVIDIA GPU)': f'{pip_prefix} torch torchvision --index-url https://download.pytorch.org/whl/cu118',
                'CUDA 12.1 (NVIDIA GPU)': f'{pip_prefix} torch torchvision'
            }
        }
    }

    return pytorch_commands

def get_package_info(package_name):
    try:
        result = subprocess.run([
            sys.executable, '-m', 'pip', 'show', package_name
        ], capture_output=True, text=True, check=True)
        
        info = {}
        for line in result.stdout.split('\n'):
            if ':' in line:
                key, value = line.split(':', 1)
                info[key.strip()] = value.strip()
        
        # Check if it's editable by looking at the location
        location = info.get('Location', '')
        editable_location = info.get('Editable project location', '')
        
        return {
            'installed': True,
            'editable': bool(editable_location),
            'location': location,
            'editable_location': editable_location
        }
        
    except subprocess.CalledProcessError:
        return {'installed': False, 'editable': False}

# Usage
def update_package(parent, package_name):
    package_info = get_package_info(package_name)
    if not package_info['installed']:
        printl(f"Package {package_name} is not installed.")
        return False
    editable = package_info.get('editable', False)
    if editable:
        return update_editable_package(parent, package_name, package_info)
    else:
        return update_not_editable_package(package_name, package_info)

def update_editable_package(parent, package_name, package_info):
    repo_location = package_info.get('editable_location', '')
    
    if not repo_location or not os.path.exists(repo_location):
        print(f"Repository location not found for {package_name}")
        return False

    return _update_repo_with_git_command(package_name, repo_location)

def _update_repo_with_git_command(package_name, repo_location):
    """Update repository using git command"""
    try:
        print(f"Updating {package_name} repository at {repo_location} using git command...")
        
        # Change to repository directory
        original_cwd = os.getcwd()
        os.chdir(repo_location)
        
        stashed_changes = False

        # check if there is a portable git
        from .config import parser_args
        try:
            cp = parser_args
            if cp["install_details"] is not None:
                no_cli_install = True
                install_details = cp["install_details"]
                target_dir = install_details.get('target_dir', '') 
                target_dir = target_dir.strip().strip('"').strip("'")
                target_dir = os.path.abspath(target_dir)
            else:
                no_cli_install = False
        except:
            no_cli_install = False
            pass

        if is_win and no_cli_install:
            git_loc = os.path.join(target_dir,
                                   "portable_git",
                                   "cmd",
                                   "git.exe")
            if not os.path.exists(git_loc):
                print(f"Portable git not found at {git_loc}. Using system git.")
                git_loc = 'git'
        else:
            git_loc = 'git'
        
        # Check if git is available
        if not shutil.which(git_loc):
            print(f"Git command not found. Please install git to update {package_name}.")
            return False
        
        try:
            # Check for uncommitted changes

            branch_result = subprocess.run([git_loc, 'branch', '--show-current'], 
                                         capture_output=True, text=True, check=True)
            current_branch = branch_result.stdout.strip()
            print(f"Current branch: {current_branch}")

            result = subprocess.run([git_loc, 'status', '--porcelain'], 
                                  capture_output=True, text=True, check=True)
            if result.stdout.strip():
                print(f"Repository {package_name} has uncommitted changes")
                print("Stashing changes before update...")
                subprocess.run([git_loc, 'stash'], check=True)
                stashed_changes = True
            
            # Pull changes
            subprocess.run([git_loc, 'pull'], check=True)
            print(f"Successfully updated {package_name}")
            
            # Pop stashed changes if any were stashed
            if stashed_changes:
                try:
                    subprocess.run([git_loc, 'stash', 'pop'], check=True)
                    print("Restored stashed changes")
                except subprocess.CalledProcessError as pop_error:
                    print(f"Warning: Could not restore stashed changes: {pop_error}")
            
            return True
            
        except subprocess.CalledProcessError as e:
            print(f"Git command failed for {package_name}: {e}")
            return False
        finally:
            os.chdir(original_cwd)
            
    except Exception as e:
        print(f"Error updating {package_name} with git command: {e}")
        return False

def update_not_editable_package(package_name, package_info):
    """Update a non-editable package using pip"""
    try:
        _, pip_list = get_pip_conda_prefix(list_return=True)
        command = pip_list + ["--upgrade ", package_name]
        
        print(f"Updating {package_name} using pip...")
        result = subprocess.run(command, shell=True, capture_output=True, text=True)
        
        if result.returncode == 0:
            print(f"Successfully updated {package_name}")
            return True
        else:
            print(f"Failed to update {package_name}: {result.stderr}")
            return False
            
    except Exception as e:
        print(f"Error updating {package_name}: {e}")
        return False<|MERGE_RESOLUTION|>--- conflicted
+++ resolved
@@ -382,11 +382,6 @@
     
     def error(self, text, *args, write_traceback=True, **kwargs):
         super().error(text, *args, **kwargs)
-<<<<<<< HEAD
-        if write_traceback:
-            self.write(traceback.format_exc())
-        self.write(f'[ERROR]: {text}\n', log_to_file=False)
-=======
         self.write(traceback.format_exc())
         try:
             self.write(f'[ERROR]: {text}\n', log_to_file=False)
@@ -395,7 +390,6 @@
             # triggers the TypeError because the patching function does not have 
             # log_to_file argument
             self.write(f'[ERROR]: {text}\n')
->>>>>>> b162d8c3
     
     def plain(self, text, write_to_stdout=False):
         orig_formatters = [handler.formatter for handler in self.handlers]
@@ -417,11 +411,6 @@
     
     def exception(self, text, *args, write_traceback=True, **kwargs):
         super().exception(text, *args, **kwargs)
-<<<<<<< HEAD
-        if write_traceback:
-            self.write(traceback.format_exc())
-        self.write(f'[ERROR]: {text}\n', log_to_file=False)
-=======
         self.write(traceback.format_exc())
         try:
             self.write(f'[ERROR]: {text}\n', log_to_file=False)
@@ -430,7 +419,6 @@
             # triggers the TypeError because the patching function does not have 
             # log_to_file argument
             self.write(f'[ERROR]: {text}\n')
->>>>>>> b162d8c3
     
     def log(self, level, text):
         super().log(level, text)
@@ -3765,25 +3753,6 @@
         spec.loader.exec_module(acdcSegment)
     return acdcSegment
 
-<<<<<<< HEAD
-def import_promptable_segment_module(model_name):
-    try:
-        acdcPromptSegment = import_module(
-            f'cellacdc.promptable_models.{model_name}.acdcPromptSegment'
-        )
-    except ModuleNotFoundError as e:
-        # Check if custom model
-        cp = config.ConfigParser()
-        cp.read(promptable_models_list_file_path)
-        model_path = cp[model_name]['path']
-        spec = importlib.util.spec_from_file_location(
-            'acdcPromptSegment', model_path
-        )
-        acdcPromptSegment = importlib.util.module_from_spec(spec)
-        sys.modules['acdcPromptSegment'] = acdcPromptSegment
-        spec.loader.exec_module(acdcPromptSegment)
-    return acdcPromptSegment
-=======
 def get_pip_conda_prefix(list_return=False):
     from .config import parser_args
     try:
@@ -3821,7 +3790,6 @@
     else:
         return conda_prefix, pip_prefix
 
->>>>>>> b162d8c3
 
 def _warn_install_gpu(model_name, ask_installs, qparent=None):
     
