--- conflicted
+++ resolved
@@ -33,36 +33,6 @@
         ----------
         image : (Y, X) np.ndarray
             Input image
-<<<<<<< HEAD
-        connectivity : int, optional
-            _description_. Default is 1
-        sharpen_image : bool, optional
-            _description_. Default is False
-        radius : float, optional
-            _description_. Default is 1.0
-        amount : float, optional
-            _description_. Default is 1.0
-        block_size : int, optional
-            _description_. Default is 15
-        offset : float, optional
-            Percentage of maximum pixel value. Default is -2.5
-        inverse_bw_max_pix : int, optional
-            _description_. Default is 600
-        footprint : str, optional
-            _description_. Default is 'default'
-        clear_border_conn : int, optional
-            _description_. Default is 8
-        clear_border_max_pix : int, optional
-            _description_. Default is 1200
-        ConvexFilterSlope : float, optional
-            _description_. Default is 12.8571
-        ConvexFilterIntercept : float, optional
-            _description_. Default is 12.5
-        min_size : int, optional
-            _description_. Default is 500
-        max_size : int, optional
-            _description_. Default is 100000
-=======
         offset : float, optional
             Percentage of maximum pixel value. Used in threshold_local. See skimage.filters for more info. By default -2.5
         connectivity_remove_small_objects_inverse_bw : (1, 2, ..., dim of data), optional
@@ -101,7 +71,6 @@
             Max pixel size used to filter in convex_filter. By default 100000
         apply_convex_hull : int, optional
             If a convex_hull on each object should be applied. Checks for overlaps and discards if present. Highly personal preference if enabled or not. For more info see skimage.morphology.convex_hull_image. By default False
->>>>>>> 33f45717
 
         Returns
         -------
