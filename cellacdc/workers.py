import sys
import re
import os
import time
import json
from collections import deque

from typing import Union, List

from pprint import pprint
from functools import wraps, partial
import numpy as np
import pandas as pd
import h5py
import traceback

import skimage.io
import skimage.measure

import queue

from tifffile.tifffile import TiffFile

from qtpy.QtCore import (
    Signal, QObject, QRunnable, QMutex, QWaitCondition, QTimer
)

from cellacdc import html_utils

from . import (
    load, myutils, core, measurements, prompts, printl, config,
    segm_re_pattern
)
from . import transformation
from .path import copy_or_move_tree
from . import features
<<<<<<< HEAD
from . import core
=======
from . import cca_df_colnames
>>>>>>> 9e685098

DEBUG = False

def worker_exception_handler(func):
    @wraps(func)
    def run(self):
        try:
            func(self)
        except Exception as error:
            try:
                self.dataQ.clear()
            except Exception as err:
                pass
            try:
                self.signals.critical.emit(error)
            except AttributeError:
                self.critical.emit(error)
    return run

class workerLogger:
    def __init__(self, sigProcess):
        self.sigProcess = sigProcess

    def log(self, message):
        self.sigProcess.emit(message, 'INFO')

class signals(QObject):
    progress = Signal(str, object)
    finished = Signal(object)
    initProgressBar = Signal(int)
    progressBar = Signal(int)
    critical = Signal(object)
    dataIntegrityWarning = Signal(str)
    dataIntegrityCritical = Signal()
    sigLoadingFinished = Signal()
    sigLoadingNewChunk = Signal(object)
    resetInnerPbar = Signal(int)
    progress_tqdm = Signal(int)
    signal_close_tqdm = Signal()
    create_tqdm = Signal(int)
    innerProgressBar = Signal(int)
    sigPermissionError = Signal(str, object)
    sigSelectSegmFiles = Signal(object, object)
    sigSelectAcdcOutputFiles = Signal(object, object, str, bool, bool)
    sigSelectSpotmaxRun = Signal(object, object, str, bool, bool)
    sigSetMeasurements = Signal(object)
    sigInitAddMetrics = Signal(object, object)
    sigUpdatePbarDesc = Signal(str)
    sigComputeVolume = Signal(int, object)
    sigAskStopFrame = Signal(object)
    sigWarnMismatchSegmDataShape = Signal(object)
    sigErrorsReport = Signal(dict, dict, dict)
    sigMissingAcdcAnnot = Signal(dict)
    sigRecovery = Signal(object)
    sigInitInnerPbar = Signal(int)
    sigUpdateInnerPbar = Signal(int)
    sigSelectFile = Signal(str, str, str)

class AutoPilotWorker(QObject):
    finished = Signal()
    critical = Signal(object)
    progress = Signal(str, object)
    sigStarted = Signal()
    sigStopTimer = Signal()

    def __init__(self, guiWin):
        QObject.__init__(self)
        self.logger = workerLogger(self.progress)
        self.guiWin = guiWin
        self.app = guiWin.app
        # self.timer = timer
    
    def timerCallback(self):
        pass
    
    def stop(self):
        self.sigStopTimer.emit()
        self.finished.emit()        
    
    def run(self):
        self.sigStarted.emit()

class FindNextNewIdWorker(QObject):
    def __init__(self, posData, guiWin):
        QObject.__init__(self)
        self.signals = signals()
        self.logger = workerLogger(self.signals.progress)
        self.posData = posData
        self.guiWin = guiWin
    
    @worker_exception_handler
    def run(self):
        prev_IDs = None
        next_frame_i = -1
        for frame_i, data_dict in enumerate(self.posData.allData_li):
            lab = data_dict['labels']
            rp = data_dict['regionprops']
            IDs = data_dict['IDs']
            if lab is None:
                lab = self.posData.segm_data[frame_i]
                rp = skimage.measure.regionprops(lab)
                IDs = [obj.label for obj in rp]
            
            if prev_IDs is None:
                prev_IDs = IDs
                continue
            
            newIDs = [ID for ID in IDs if ID not in prev_IDs]
            if newIDs:
                next_frame_i = frame_i
                break            
            prev_IDs = IDs
            
        self.signals.finished.emit(next_frame_i)

class AlignDataWorker(QObject):
    sigWarnTifAligned = Signal(object, object, object)
    sigAskAlignSegmData = Signal()
        
    def __init__(self, posData, dataPrepWin, mutex, waitCond):
        QObject.__init__(self)
        self.signals = signals()
        self.logger = workerLogger(self.signals.progress)
        self.posData = posData
        self.dataPrepWin = dataPrepWin
        self.mutex = mutex
        self.waitCond = waitCond
        self.doNotAlignSegmData = False
        self.doAbort = False
    
    def set_attr(self, align, user_ch_name):
        self.align = align
        self.user_ch_name = user_ch_name
    
    def pause(self):
        self.mutex.lock()
        self.waitCond.wait(self.mutex)
        self.mutex.unlock()
    
    def restart(self):
        self.waitCond.wakeAll()
    
    def emitWarnTifAligned(self, numFramesWith0s, tif, posData):
        self.sigWarnTifAligned.emit(numFramesWith0s, tif, posData)
        self.pause()
    
    def emitSigAskAlignSegmData(self):
        self.sigAskAlignSegmData.emit()
        self.pause()
    
    def _align_data(self):
        _zip = zip(self.posData.tif_paths, self.posData.npz_paths)
        aligned = False
        self.posData.all_npz_paths = [
            tif.replace('.tif', '_aligned.npz') for tif in self.posData.tif_paths
        ]
        for i, (tif, npz) in enumerate(_zip):
            doAlign = npz is None or self.posData.loaded_shifts is None

            filename_tif = os.path.basename(tif)
            user_ch_filename = f'{self.posData.basename}{self.user_ch_name}.tif'

            if not doAlign:
                _npz = f'{os.path.splitext(tif)[0]}_aligned.npz'
                if os.path.exists(_npz):
                    self.posData.all_npz_paths[i] = _npz
                continue
            
            if filename_tif != user_ch_filename:
                continue
            
            # Align based on user_ch_name
            aligned = True
            if self.align:
                self.logger.log(f'Aligning: {tif}')
            tif_data = load.imread(tif)
            numFramesWith0s = self.dataPrepWin.detectTifAlignment(
                tif_data, self.posData
            )
            if self.align:
                self.emitWarnTifAligned(
                    numFramesWith0s, tif, self.posData
                )
                if self.doAbort:
                    return

            # Alignment routine
            if self.posData.SizeZ>1:
                align_func = core.align_frames_3D
                df = self.posData.segmInfo_df.loc[self.posData.filename]
                zz = df['z_slice_used_dataPrep'].to_list()
                if not self.posData.filename.endswith('aligned') and self.align:
                    # Add aligned channel to segmInfo
                    df_aligned = self.posData.segmInfo_df.rename(
                        index={self.posData.filename: f'{self.posData.filename}_aligned'}
                    )
                    self.posData.segmInfo_df = pd.concat(
                        [self.posData.segmInfo_df, df_aligned]
                    )
                    self.posData.segmInfo_df.to_csv(self.posData.segmInfo_df_csv_path)
            else:
                align_func = core.align_frames_2D
                zz = None
            if self.align:
                self.signals.initProgressBar.emit(len(tif_data))
                aligned_frames, shifts = align_func(
                    tif_data, slices=zz, user_shifts=self.posData.loaded_shifts,
                    sigPyqt=self.signals.progressBar
                )
                self.posData.loaded_shifts = shifts
            else:
                aligned_frames = tif_data.copy()
            if self.align:
                self.signals.initProgressBar.emit(0)
                _npz = f'{os.path.splitext(tif)[0]}_aligned.npz'
                self.logger.log(f'Saving: {_npz}')
                temp_npz = self.dataPrepWin.getTempfilePath(_npz)
                np.savez_compressed(temp_npz, aligned_frames)
                self.dataPrepWin.moveTempFile(temp_npz, _npz)
                np.save(self.posData.align_shifts_path, self.posData.loaded_shifts)
                self.posData.all_npz_paths[i] = _npz

                self.logger.log(f'Saving: {tif}')
                temp_tif = self.dataPrepWin.getTempfilePath(tif)
                myutils.to_tiff(temp_tif, aligned_frames)
                self.dataPrepWin.moveTempFile(temp_tif, tif)
                self.posData.img_data = load.imread(tif)

        _zip = zip(self.posData.tif_paths, self.posData.npz_paths)
        for i, (tif, npz) in enumerate(_zip):
            doAlign = npz is None or aligned

            if not doAlign:
                continue
            
            if tif.endswith(f'{self.user_ch_name}.tif'):
                continue
            
            # Align the other channels
            if self.posData.loaded_shifts is None:
                break
            if self.align:
                self.logger.log(f'Aligning: {tif}')
            tif_data = load.imread(tif)

            # Alignment routine
            if self.posData.SizeZ>1:
                align_func = core.align_frames_3D
                df = self.posData.segmInfo_df.loc[self.posData.filename]
                zz = df['z_slice_used_dataPrep'].to_list()
            else:
                align_func = core.align_frames_2D
                zz = None
            if self.align:
                self.signals.initProgressBar.emit(len(tif_data))
                aligned_frames, shifts = align_func(
                    tif_data, slices=zz, user_shifts=self.posData.loaded_shifts,
                    sigPyqt=self.signals.progressBar
                )
            else:
                aligned_frames = tif_data.copy()
            _npz = f'{os.path.splitext(tif)[0]}_aligned.npz'
            
            if self.align:
                self.signals.initProgressBar.emit(0)
                self.logger.log(f'Saving: {_npz}')
                temp_npz = self.dataPrepWin.getTempfilePath(_npz)
                np.savez_compressed(temp_npz, aligned_frames)
                self.dataPrepWin.moveTempFile(temp_npz, _npz)
                self.posData.all_npz_paths[i] = _npz

                self.logger.log(f'Saving: {tif}')
                temp_tif = self.dataPrepWin.getTempfilePath(tif)
                myutils.to_tiff(temp_tif, aligned_frames)
                self.dataPrepWin.moveTempFile(temp_tif, tif)

        if not aligned:
            return
        
        if not self.posData.segmFound:
            return
        
        # Align segmentation data accordingly
        self.segmAligned = False
        if self.posData.loaded_shifts is None or not self.align:
            return
        
        self.emitSigAskAlignSegmData()
        if self.doNotAlignSegmData:
            return
        
        self.dataPrepWin.segmAligned = True
        self.logger.log(f'Aligning: {self.posData.segm_npz_path}')
        self.posData.segm_data, shifts = core.align_frames_2D(
            self.posData.segm_data, slices=None,
            user_shifts=self.posData.loaded_shifts
        )
        self.logger.log(f'Saving: {self.posData.segm_npz_path}')
        temp_npz = self.dataPrepWin.getTempfilePath(self.posData.segm_npz_path)
        np.savez_compressed(temp_npz, self.posData.segm_data)
        self.dataPrepWin.moveTempFile(temp_npz, self.posData.segm_npz_path)

    @worker_exception_handler
    def run(self):     
        self._align_data()     
        self.signals.finished.emit(self)

class LabelRoiWorker(QObject):
    finished = Signal()
    critical = Signal(object)
    progress = Signal(str, object)
    sigProgressBar = Signal(int)
    sigLabellingDone = Signal(object, bool)

    def __init__(self, Gui):
        QObject.__init__(self)
        self.logger = workerLogger(self.progress)
        self.Gui = Gui
        self.mutex = Gui.labelRoiMutex
        self.waitCond = Gui.labelRoiWaitCond
        self.exit = False
        self.started = False
    
    def pause(self):
        self.logger.log('Draw box around object to start magic labeller.')
        self.mutex.lock()
        self.waitCond.wait(self.mutex)
        self.mutex.unlock()
    
    def start(self, roiImg, posData, roiSecondChannel=None, isTimelapse=False):
        self.posData = posData
        self.isTimelapse = isTimelapse
        self.imageData = roiImg
        self.roiSecondChannel = roiSecondChannel
        self.restart()
    
    def restart(self, log=True):
        if log:
            self.logger.log('Magic labeller started...')
        self.started = True
        self.waitCond.wakeAll()
    
    def _stop(self):
        self.logger.log('Magic labeller backend process done. Closing it...')
        self.exit = True
        self.waitCond.wakeAll()
    
    def _segment_image(self, img, secondChannelImg):
        if secondChannelImg is not None:
            img = self.Gui.labelRoiModel.to_rgb_stack(
                img, secondChannelImg
            )
        
        lab = self.Gui.labelRoiModel.segment(
            img, **self.Gui.model_kwargs
        )
        if self.Gui.applyPostProcessing:
            lab = core.post_process_segm(
                lab, **self.Gui.standardPostProcessKwargs
            )
            if self.Gui.customPostProcessFeatures:
                lab = features.custom_post_process_segm(
                    self.posData, self.Gui.customPostProcessGroupedFeatures, 
                    lab, img, self.posData.frame_i, self.posData.filename, 
                    self.posData.user_ch_name, 
                    self.Gui.customPostProcessFeatures
                )
        return lab
    
    @worker_exception_handler
    def run(self):
        while not self.exit:
            if self.exit:
                break
            elif self.started:
                if self.isTimelapse:
                    segmData = np.zeros(self.imageData.shape, dtype=np.uint16)
                    for frame_i, img in enumerate(self.imageData):
                        if self.roiSecondChannel is not None:
                            secondChannelImg = self.roiSecondChannel[frame_i]
                        else:
                            secondChannelImg = None
                        lab = self._segment_image(img, secondChannelImg)
                        segmData[frame_i] = lab
                        self.sigProgressBar.emit(1)
                else:
                    img = self.imageData
                    secondChannelImg = self.roiSecondChannel
                    segmData = self._segment_image(img, secondChannelImg)
                
                self.sigLabellingDone.emit(segmData, self.isTimelapse)
                self.started = False
            self.pause()
        self.finished.emit()

class StoreGuiStateWorker(QObject):
    finished = Signal(object)
    sigDone = Signal()
    progress = Signal(str, object)

    def __init__(self, mutex, waitCond):
        QObject.__init__(self)
        self.mutex = mutex
        self.waitCond = waitCond
        self.exit = False
        self.isFinished = False
        self.q = queue.Queue()
        self.logger = workerLogger(self.progress)
    
    def pause(self):
        self.mutex.lock()
        self.waitCond.wait(self.mutex)
        self.mutex.unlock()
    
    def enqueue(self, posData, img1):
        self.q.put((posData, img1))
        self.waitCond.wakeAll()
    
    def _stop(self):
        self.exit = True
        self.waitCond.wakeAll()
    
    def run(self):
        while True:
            if self.exit:
                self.logger.log('Closing store state worker...')
                break
            elif not self.q.empty():
                posData, img1 = self.q.get()
                # self.logger.log('Storing state...')
                if posData.cca_df is not None:
                    cca_df = posData.cca_df.copy()
                else:
                    cca_df = None

                state = {
                    'image': img1.copy(),
                    'labels': posData.storedLab.copy(),
                    'editID_info': posData.editID_info.copy(),
                    'binnedIDs': posData.binnedIDs.copy(),
                    'ripIDs': posData.ripIDs.copy(),
                    'cca_df': cca_df
                }
                posData.UndoRedoStates[posData.frame_i].insert(0, state)
                if self.q.empty():
                    # self.logger.log('State stored...')
                    self.sigDone.emit()
            else:
                self.pause()
            
        self.isFinished = True
        self.finished.emit(self)

class AutoSaveWorker(QObject):
    finished = Signal(object)
    sigDone = Signal()
    critical = Signal(object)
    progress = Signal(str, object)
    sigStartTimer = Signal(object, object)
    sigStopTimer = Signal()
    sigAutoSaveCannotProceed = Signal()

    def __init__(self, mutex, waitCond, savedSegmData):
        QObject.__init__(self)
        self.savedSegmData = savedSegmData
        self.logger = workerLogger(self.progress)
        self.mutex = mutex
        self.waitCond = waitCond
        self.exit = False
        self.isFinished = False
        self.abortSaving = False
        self.isSaving = False
        self.isPaused = False
        self.dataQ = deque(maxlen=5)
        self.isAutoSaveON = False
    
    def pause(self):
        if DEBUG:
            self.logger.log('Autosaving is idle.')
        self.mutex.lock()
        self.isPaused = True
        self.waitCond.wait(self.mutex)
        self.mutex.unlock()
        self.isPaused = False
    
    def enqueue(self, posData):
        # First stop previously saving data
        if self.isSaving:
            self.abortSaving = True
        self._enqueue(posData)
    
    def _enqueue(self, posData):
        if DEBUG:
            self.logger.log('Enqueing posData autosave...')
        self.dataQ.append(posData)
        if len(self.dataQ) == 1:
            # Wake worker upon inserting first element
            self.abortSaving = False
            self.waitCond.wakeAll()
    
    def _stop(self):
        self.exit = True
        self.waitCond.wakeAll()
    
    def abort(self):
        self.abortSaving = True
        while not len(self.dataQ) == 0:
            data = self.dataQ.pop()
            del data
        self._stop()
    
    @worker_exception_handler
    def run(self):
        while True:
            if self.exit:
                self.logger.log('Closing autosaving worker...')
                break
            elif not len(self.dataQ) == 0:
                if DEBUG:
                    self.logger.log('Autosaving...')
                data = self.dataQ.pop()
                try:
                    self.saveData(data)
                except Exception as e:
                    error = traceback.format_exc()
                    print('*'*40)
                    self.logger.log(error)
                    print('='*40)
                if len(self.dataQ) == 0:
                    self.sigDone.emit()
            else:
                self.pause()
        self.isFinished = True
        self.finished.emit(self)
        if DEBUG:
            self.logger.log('Autosave finished signal emitted')
    
    def getLastTrackedFrame(self, posData):
        last_tracked_i = 0
        for frame_i, data_dict in enumerate(posData.allData_li):
            lab = data_dict['labels']
            if lab is None:
                frame_i -= 1
                break
        if frame_i > 0:
            return frame_i
        else:
            return last_tracked_i
    
    def saveData(self, posData):
        if DEBUG:
            self.logger.log('Started autosaving...')
        
        self.isSaving = True
        try:
            posData.setTempPaths()
        except Exception as e:
            self.logger.log(
                '[WARNING]: Cell-ACDC cannot create the recovery folder for '
                'the autosaving process. Autosaving will be turned off.'
            )
            self.sigAutoSaveCannotProceed.emit()
            return
        segm_npz_path = posData.segm_npz_temp_path

        end_i = self.getLastTrackedFrame(posData)
        
        if self.isAutoSaveON:
            if end_i < len(posData.segm_data):
                saved_segm_data = posData.segm_data
            else:
                frame_shape = posData.segm_data.shape[1:]
                segm_shape = (end_i+1, *frame_shape)
                saved_segm_data = np.zeros(segm_shape, dtype=np.uint32)
        
        keys = []
        acdc_df_li = []

        for frame_i, data_dict in enumerate(posData.allData_li[:end_i+1]):
            if self.abortSaving:
                break
            
            # Build saved_segm_data
            lab = data_dict['labels']
            if lab is None:
                break
            
            if self.isAutoSaveON:
                if posData.SizeT > 1:
                    saved_segm_data[frame_i] = lab
                else:
                    saved_segm_data = lab

            acdc_df = data_dict['acdc_df']
            
            if acdc_df is None:
                continue

            if not np.any(lab):
                continue

            acdc_df = load.pd_bool_to_int(acdc_df, inplace=False)
            acdc_df_li.append(acdc_df)
            key = (frame_i, posData.TimeIncrement*frame_i)
            keys.append(key)

            if self.abortSaving:
                break
        
        if not self.abortSaving:            
            if self.isAutoSaveON:
                segm_data = np.squeeze(saved_segm_data)
                self._saveSegm(segm_npz_path, posData.segm_npz_path, segm_data)
            
            if acdc_df_li:
                all_frames_acdc_df = pd.concat(
                    acdc_df_li, keys=keys,
                    names=['frame_i', 'time_seconds', 'Cell_ID']
                )
                h5_filepath = posData.unsaved_acdc_df_autosave_path
                self._save_acdc_df(all_frames_acdc_df, posData)

        if DEBUG:
            self.logger.log(f'Autosaving done.')
            self.logger.log(f'Aborted autosaving {self.abortSaving}.')

        self.abortSaving = False
        self.isSaving = False
    
    def _saveSegm(self, recovery_path, main_segm_path, data):
        if np.all(self.savedSegmData == data):
            return
        else:
            np.savez_compressed(recovery_path, np.squeeze(data))
    
    def _save_acdc_df(self, recovery_acdc_df, posData):
        if not os.path.exists(posData.acdc_output_csv_path):
            load.store_unsaved_acdc_df(posData, recovery_acdc_df)
            return

        saved_acdc_df = pd.read_csv(
            posData.acdc_output_csv_path
        ).set_index(['frame_i', 'Cell_ID'])
        
        recovery_acdc_df = (
            recovery_acdc_df.reset_index().set_index(['frame_i', 'Cell_ID'])
        )
        try:
            # Try to insert into the recovery_acdc_df any column that was saved
            # but is not in the recovered df (e.g., metrics)
            df_left = recovery_acdc_df
            existing_cols = df_left.columns.intersection(saved_acdc_df.columns)
            df_right = saved_acdc_df.drop(columns=existing_cols)
            recovery_acdc_df = df_left.join(df_right, how='left')
        except Exception as error:
            self.logger.log(f'[WARNING]: {error}')
                
        equals = []
        for col in recovery_acdc_df.columns:
            if col not in saved_acdc_df.columns:
                # recovery_acdc_df has a new col --> definitely not the same
                equals = [False]
                break
            
            try:
                col_equals = (saved_acdc_df[col] == recovery_acdc_df[col]).all()
            except Exception as e:
                equals = [False]
                break
            
            equals.append(col_equals)
        
        # Check if last stored acdc_df is equal
        last_unsaved_acdc_df = load.get_last_stored_unsaved_acdc_df(
            posData
        )
        if all(equals) and last_unsaved_acdc_df is not None:
            equals = []
            for col in last_unsaved_acdc_df.columns:
                if col not in saved_acdc_df.columns:
                    # recovery_acdc_df has a new col --> definitely not the same
                    equals = [False]
                    break
                
                try:
                    col_equals = (
                        saved_acdc_df[col] == last_unsaved_acdc_df[col]).all()
                except Exception as e:
                    equals = [False]
                    break
                
                equals.append(col_equals)

        if not all(equals):
            load.store_unsaved_acdc_df(posData, recovery_acdc_df)
            # recovery_acdc_df.to_csv(recovery_path)


class segmWorker(QObject):
    finished = Signal(np.ndarray, float)
    debug = Signal(object)
    critical = Signal(object)

    def __init__(self, mainWin, secondChannelData=None):
        QObject.__init__(self)
        self.mainWin = mainWin
        self.logger = self.mainWin.logger
        self.z_range = None
        self.secondChannelData = secondChannelData

    @worker_exception_handler
    def run(self):
        t0 = time.perf_counter()
        if self.mainWin.segment3D:
            img = self.mainWin.getDisplayedZstack()
            SizeZ = len(img)
            if self.z_range is not None:
                startZ, stopZ = self.z_range
                img = img[startZ:stopZ+1]
        else:
            img = self.mainWin.getDisplayedImg1()
        
        posData = self.mainWin.data[self.mainWin.pos_i]
        lab = np.zeros_like(posData.segm_data[0])

        if self.secondChannelData is not None:
            img = self.mainWin.model.to_rgb_stack(img, self.secondChannelData)

        _lab = core.segm_model_segment(
            self.mainWin.model, img, self.mainWin.model_kwargs, 
            frame_i=posData.frame_i
        )
        if self.mainWin.applyPostProcessing:
            _lab = core.post_process_segm(
                _lab, **self.mainWin.standardPostProcessKwargs
            )
            if self.mainWin.customPostProcessFeatures:
                _lab = features.custom_post_process_segm(
                    posData, self.mainWin.customPostProcessGroupedFeatures, 
                    _lab, img, posData.frame_i, posData.filename, 
                    posData.user_ch_name, self.mainWin.customPostProcessFeatures
                )
        
        if self.z_range is not None:
            # 3D segmentation of a z-slices range
            lab[startZ:stopZ+1] = _lab
        elif not self.mainWin.segment3D and posData.isSegm3D:
            # 3D segmentation but segmented current z-slice
            idx = (posData.filename, posData.frame_i)
            z = posData.segmInfo_df.at[idx, 'z_slice_used_gui']
            lab[z] = _lab
        else:
            # Either whole z-stack or 2D segmentation
            lab = _lab
        
        t1 = time.perf_counter()
        exec_time = t1-t0
        self.finished.emit(lab, exec_time)

class segmVideoWorker(QObject):
    finished = Signal(float)
    debug = Signal(object)
    critical = Signal(object)
    progressBar = Signal(int)

    def __init__(self, posData, paramWin, model, startFrameNum, stopFrameNum):
        QObject.__init__(self)
        self.standardPostProcessKwargs = paramWin.postProcessGroupbox.kwargs()
        self.applyPostProcessing = paramWin.applyPostProcessing
        self.customPostProcessFeatures = paramWin.selectedFeaturesRange()
        self.customPostProcessGroupedFeatures = paramWin.groupedFeatures()
        self.model_kwargs = paramWin.model_kwargs
        self.secondChannelName = paramWin.secondChannelName
        self.model = model
        self.posData = posData
        self.startFrameNum = startFrameNum
        self.stopFrameNum = stopFrameNum

    def _check_extend_segm_data(self, segm_data, stop_frame_num):
        if stop_frame_num <= len(segm_data):
            return segm_data
        extended_shape = (stop_frame_num, *segm_data.shape[1:])
        extended_segm_data = np.zeros(extended_shape, dtype=segm_data.dtype)
        extended_segm_data[:len(segm_data)] = segm_data
        if len(extended_shape) == 4:
            return extended_segm_data
        if self.posData.SizeZ == 1:
            return extended_segm_data
        else:
            num_added_frames = len(extended_segm_data) - len(segm_data)
            half_z = int(self.posData.SizeZ/2)
            # 2D segm on 3D over time data --> fix segmInfo
            segmInfo_extended = pd.DataFrame({
                'filename': [self.posData.filename]*num_added_frames,
                'frame_i': list(range(len(segm_data), len(extended_segm_data))),
                'z_slice_used_gui': [half_z]*num_added_frames,
                'which_z_proj_gui': ['single z-slice']*num_added_frames
            }).set_index(['filename', 'frame_i'])
            segmInfo_df = pd.concat([self.posData.segmInfo_df, segmInfo_extended])
            self.posData.segmInfo_df = segmInfo_df
            self.posData.segmInfo_df.to_csv(self.posData.segmInfo_df_csv_path)
        return extended_segm_data

    @worker_exception_handler
    def run(self):
        t0 = time.perf_counter()
        self.posData.segm_data = self._check_extend_segm_data(
            self.posData.segm_data, self.stopFrameNum
        )
        img_data = imgData = self.posData.img_data[self.startFrameNum-1:self.stopFrameNum]
        is4D = img_data.ndim == 4
        is2D_segm = self.posData.segm_data.ndim == 3
        if is4D and is2D_segm:
            filename = self.posData.filename
            zz = self.posData.segmInfo_df.loc[filename, 'z_slice_used_gui']
        else:
            zz = None
        for i, img in enumerate(img_data):
            frame_i = i+self.startFrameNum-1
            if self.secondChannelData is not None:
                img = self.model.to_rgb_stack(img, self.secondChannelData)
            if zz is not None:
                z_slice = zz.loc[frame_i]
                img = img[z_slice]
                
            lab = core.segm_model_segment(
                self.model, img, self.model_kwargs, frame_i=frame_i
            )
            if self.applyPostProcessing:
                lab = core.post_process_segm(
                    lab, **self.standardPostProcessKwargs
                )
                if self.customPostProcessFeatures:
                    lab = features.custom_post_process_segm(
                        self.posData, 
                        self.customPostProcessGroupedFeatures, 
                        lab, img, self.posData.frame_i, 
                        self.posData.filename, 
                        self.posData.user_ch_name, 
                        self.customPostProcessFeatures
                    )
            self.posData.segm_data[frame_i] = lab
            self.progressBar.emit(1)
        t1 = time.perf_counter()
        exec_time = t1-t0
        self.finished.emit(exec_time)

class calcMetricsWorker(QObject):
    progressBar = Signal(int, int, float)

    def __init__(self, mainWin):
        QObject.__init__(self)
        self.signals = signals()
        self.abort = False
        self.logger = workerLogger(self.signals.progress)
        self.mutex = QMutex()
        self.waitCond = QWaitCondition()
        self.mainWin = mainWin

    def emitSelectSegmFiles(self, exp_path, pos_foldernames):
        self.mutex.lock()
        self.signals.sigSelectSegmFiles.emit(exp_path, pos_foldernames)
        self.waitCond.wait(self.mutex)
        self.mutex.unlock()
        if self.abort:
            return True
        else:
            return False

    @worker_exception_handler
    def run(self):
        np.seterr(invalid='ignore')
        debugging = False
        expPaths = self.mainWin.expPaths
        tot_exp = len(expPaths)
        self.signals.initProgressBar.emit(0)
        for i, (exp_path, pos_foldernames) in enumerate(expPaths.items()):
            self.standardMetricsErrors = {}
            self.customMetricsErrors = {}
            self.regionPropsErrors = {}
            tot_pos = len(pos_foldernames)
            self.allPosDataInputs = []
            posDatas = []
            self.logger.log('-'*30)
            expFoldername = os.path.basename(exp_path)

            abort = self.emitSelectSegmFiles(exp_path, pos_foldernames)
            if abort:
                self.signals.finished.emit(self)
                return

            for p, pos in enumerate(pos_foldernames):
                if self.abort:
                    self.signals.finished.emit(self)
                    return

                self.logger.log(
                    f'Processing experiment n. {i+1}/{tot_exp}, '
                    f'{pos} ({p+1}/{tot_pos})'
                )

                pos_path = os.path.join(exp_path, pos)
                images_path = os.path.join(pos_path, 'Images')
                basename, chNames = myutils.getBasenameAndChNames(
                    images_path, useExt=('.tif', '.h5')
                )

                self.signals.sigUpdatePbarDesc.emit(f'Loading {pos_path}...')

                # Use first found channel, it doesn't matter for metrics
                chName = chNames[0]
                file_path = myutils.getChannelFilePath(images_path, chName)

                # Load data
                posData = load.loadData(file_path, chName)
                posData.getBasenameAndChNames(useExt=('.tif', '.h5'))
                posData.buildPaths()

                posData.loadOtherFiles(
                    load_segm_data=False,
                    load_acdc_df=True,
                    load_metadata=True,
                    loadSegmInfo=True,
                    load_customCombineMetrics=True
                )

                posDatas.append(posData)

                self.allPosDataInputs.append({
                    'file_path': file_path,
                    'chName': chName,
                    'combineMetricsConfig': posData.combineMetricsConfig,
                    'combineMetricsPath': posData.custom_combine_metrics_path
                })

            if any([posData.SizeT > 1 for posData in posDatas]):
                self.mutex.lock()
                self.signals.sigAskStopFrame.emit(posDatas)
                self.waitCond.wait(self.mutex)
                self.mutex.unlock()
                if self.abort:
                    self.signals.finished.emit(self)
                    return
                for p, posData in enumerate(posDatas):
                    self.allPosDataInputs[p]['stopFrameNum'] = posData.stopFrameNum
                # remove posDatas from memory for timelapse data
                del posDatas
            else:
                for p, posData in enumerate(posDatas):
                    self.allPosDataInputs[p]['stopFrameNum'] = 1
            
            # Iterate pos and calculate metrics
            numPos = len(self.allPosDataInputs)
            for p, posDataInputs in enumerate(self.allPosDataInputs):
                self.logger.log('='*40)
                file_path = posDataInputs['file_path']
                chName = posDataInputs['chName']
                stopFrameNum = posDataInputs['stopFrameNum']

                posData = load.loadData(file_path, chName)

                self.signals.sigUpdatePbarDesc.emit(f'Processing {posData.pos_path}')

                posData.getBasenameAndChNames(useExt=('.tif', '.h5'))
                posData.buildPaths()
                posData.loadImgData()

                posData.loadOtherFiles(
                    load_segm_data=True,
                    load_acdc_df=True,
                    load_shifts=True,
                    loadSegmInfo=True,
                    load_delROIsInfo=True,
                    load_bkgr_data=True,
                    loadBkgrROIs=True,
                    load_last_tracked_i=True,
                    load_metadata=True,
                    load_customAnnot=True,
                    load_customCombineMetrics=True,
                    end_filename_segm=self.mainWin.endFilenameSegm,
                    load_dataPrep_ROIcoords=True
                )
                posData.labelSegmData()
                if not posData.segmFound:
                    relPath = (
                        f'...{os.sep}{expFoldername}'
                        f'{os.sep}{posData.pos_foldername}'
                    )
                    self.logger.log(
                        f'Skipping "{relPath}" '
                        f'because segm. file was not found.'
                    )
                    continue

                if posData.SizeT > 1:
                    self.mainWin.gui.data = [None]*numPos
                else:
                    self.mainWin.gui.data = posDatas

                self.mainWin.gui.pos_i = p
                self.mainWin.gui.data[p] = posData
                self.mainWin.gui.last_pos = numPos

                self.mainWin.gui.isSegm3D = posData.getIsSegm3D()

                # Allow single 2D/3D image
                if posData.SizeT == 1:
                    posData.img_data = posData.img_data[np.newaxis]
                    posData.segm_data = posData.segm_data[np.newaxis]

                self.logger.log(
                    'Loaded paths:\n'
                    f'Segmentation file name: {os.path.basename(posData.segm_npz_path)}\n'
                    f'ACDC output file name: {os.path.basename(posData.acdc_output_csv_path)}'
                )

                if p == 0:
                    self.mutex.lock()
                    self.signals.sigInitAddMetrics.emit(
                        posData, self.allPosDataInputs
                    )
                    self.waitCond.wait(self.mutex)
                    self.mutex.unlock()
                    if self.abort:
                        self.signals.finished.emit(self)
                        return
                
                guiWin = self.mainWin.gui
                guiWin.init_segmInfo_df()
                addMetrics_acdc_df = guiWin.saveDataWorker.addMetrics_acdc_df
                addVolumeMetrics = guiWin.saveDataWorker.addVolumeMetrics
                addVelocityMeasurement = (
                    guiWin.saveDataWorker.addVelocityMeasurement
                )

                # Load the other channels
                posData.loadedChNames = []
                for fluoChName in posData.chNames:
                    if fluoChName in self.mainWin.gui.chNamesToSkip:
                        continue

                    if fluoChName == chName:
                        filename = posData.filename
                        posData.fluo_data_dict[filename] = posData.img_data
                        posData.fluo_bkgrData_dict[filename] = posData.bkgrData
                        posData.loadedChNames.append(chName)
                        continue

                    fluo_path, filename = self.mainWin.gui.getPathFromChName(
                        fluoChName, posData
                    )
                    if fluo_path is None:
                        continue

                    self.logger.log(f'Loading {fluoChName} data...')
                    fluo_data, bkgrData = self.mainWin.gui.load_fluo_data(
                        fluo_path, isGuiThread=False
                    )
                    if fluo_data is None:
                        continue

                    if posData.SizeT == 1:
                        # Add single frame for snapshot data
                        fluo_data = fluo_data[np.newaxis]

                    posData.loadedChNames.append(fluoChName)
                    posData.loadedFluoChannels.add(fluoChName)
                    posData.fluo_data_dict[filename] = fluo_data
                    posData.fluo_bkgrData_dict[filename] = bkgrData
                
                # Recreate allData_li attribute of the gui
                posData.allData_li = []
                for frame_i, lab in enumerate(posData.segm_data[:stopFrameNum]):
                    data_dict = {
                        'labels': lab,
                        'regionprops': skimage.measure.regionprops(lab)
                    }
                    posData.allData_li.append(data_dict)

                # Signal to compute volume in the main thread
                self.mutex.lock()
                self.signals.sigComputeVolume.emit(stopFrameNum, posData)
                self.waitCond.wait(self.mutex)
                self.mutex.unlock()

                guiWin.initMetricsToSave(posData)

                if not posData.fluo_data_dict:
                    self.logger.log(
                        'None of the signals were loaded from the path: '
                        f'"{posData.pos_path}"'
                    )

                acdc_df_li = []
                keys = []
                self.signals.initProgressBar.emit(stopFrameNum)
                for frame_i, data_dict in enumerate(posData.allData_li[:stopFrameNum]):
                    if self.abort:
                        self.signals.finished.emit(self)
                        return

                    lab = data_dict['labels']
                    if not np.any(lab):
                        # Empty segmentation mask --> skip
                        continue

                    rp = data_dict['regionprops']
                    posData.lab = lab
                    posData.rp = rp

                    if posData.acdc_df is None:
                        acdc_df = myutils.getBaseAcdcDf(rp)
                    else:
                        try:
                            acdc_df = posData.acdc_df.loc[frame_i].copy()
                        except:
                            acdc_df = myutils.getBaseAcdcDf(rp)

                    try:
                        if posData.fluo_data_dict:
                            acdc_df = addMetrics_acdc_df(
                                acdc_df, rp, frame_i, lab, posData
                            )
                            if guiWin.saveDataWorker.abort:
                                self.abort = True
                                self.signals.finished.emit(self)
                                return
                        else:
                            acdc_df = addVolumeMetrics(
                                acdc_df, rp, posData
                            )
                        acdc_df_li.append(acdc_df)
                        key = (frame_i, posData.TimeIncrement*frame_i)
                        keys.append(key)
                    except Exception as error:
                        traceback_format = traceback.format_exc()
                        print('-'*30)      
                        self.logger.log(traceback_format)
                        print('-'*30)
                        self.standardMetricsErrors[str(error)] = traceback_format
                    
                    try:
                        prev_data_dict = posData.allData_li[frame_i-1]
                        prev_lab = prev_data_dict['labels']
                        acdc_df = addVelocityMeasurement(
                            acdc_df, prev_lab, lab, posData
                        )
                    except Exception as error:
                        traceback_format = traceback.format_exc()
                        print('-'*30)      
                        self.logger.log(traceback_format)
                        print('-'*30)
                        self.standardMetricsErrors[str(error)] = traceback_format

                    self.signals.progressBar.emit(1)

                if debugging:
                    continue

                if not acdc_df_li:
                    print('-'*30)
                    self.logger.log(
                        'All selected positions in the experiment folder '
                        f'{expFoldername} have EMPTY segmentation mask. '
                        'Metrics will not be saved.'
                    )
                    print('-'*30)
                    continue

                all_frames_acdc_df = pd.concat(
                    acdc_df_li, keys=keys,
                    names=['frame_i', 'time_seconds', 'Cell_ID']
                )
                self.mainWin.gui.saveDataWorker.addCombineMetrics_acdc_df(
                    posData, all_frames_acdc_df
                )
                self.mainWin.gui.saveDataWorker.addAdditionalMetadata(
                    posData, all_frames_acdc_df
                )
                self.logger.log(
                    f'Saving acdc_output to: "{posData.acdc_output_csv_path}"'
                )
                try:
                    all_frames_acdc_df.to_csv(posData.acdc_output_csv_path)
                except PermissionError:
                    traceback_str = traceback.format_exc()
                    self.mutex.lock()
                    self.signals.sigPermissionError.emit(
                        traceback_str, posData.acdc_output_csv_path
                    )
                    self.waitCond.wait(self.mutex)
                    self.mutex.unlock()
                    all_frames_acdc_df.to_csv(posData.acdc_output_csv_path)

                if self.abort:
                    self.signals.finished.emit(self)
                    return

            self.logger.log('*'*30)

            self.mutex.lock()
            self.signals.sigErrorsReport.emit(
                self.standardMetricsErrors, self.customMetricsErrors,
                self.regionPropsErrors
            )
            self.waitCond.wait(self.mutex)
            self.mutex.unlock()

        self.signals.finished.emit(self)

class loadDataWorker(QObject):
    def __init__(self, mainWin, user_ch_file_paths, user_ch_name, firstPosData):
        QObject.__init__(self)
        self.signals = signals()
        self.mainWin = mainWin
        self.user_ch_file_paths = user_ch_file_paths
        self.user_ch_name = user_ch_name
        self.logger = workerLogger(self.signals.progress)
        self.mutex = self.mainWin.loadDataMutex
        self.waitCond = self.mainWin.loadDataWaitCond
        self.firstPosData = firstPosData
        self.abort = False
        self.loadUnsaved = False
        self.recoveryAsked = False

    def pause(self):
        self.mutex.lock()
        self.waitCond.wait(self.mutex)
        self.mutex.unlock()

    def checkSelectedDataShape(self, posData, numPos):
        skipPos = False
        abort = False
        emitWarning = (
            not posData.segmFound and posData.SizeT > 1
            and not self.mainWin.isNewFile
        )
        if emitWarning:
            self.signals.dataIntegrityWarning.emit(posData.pos_foldername)
            self.pause()
            abort = self.abort
        return skipPos, abort
    
    def warnMismatchSegmDataShape(self, posData):
        self.skipPos = False
        self.mutex.lock()
        self.signals.sigWarnMismatchSegmDataShape.emit(posData)
        self.waitCond.wait(self.mutex)
        self.mutex.unlock()
        return self.skipPos

    @worker_exception_handler
    def run(self):
        data = []
        user_ch_file_paths = self.user_ch_file_paths
        numPos = len(self.user_ch_file_paths)
        user_ch_name = self.user_ch_name
        self.signals.initProgressBar.emit(len(user_ch_file_paths))
        for i, file_path in enumerate(user_ch_file_paths):
            if i == 0:
                posData = self.firstPosData
                segmFound = self.firstPosData.segmFound
                loadSegm = False
            else:
                posData = load.loadData(file_path, user_ch_name)
                loadSegm = True

            self.logger.log(f'Loading {posData.relPath}...')

            posData.loadSizeS = self.mainWin.loadSizeS
            posData.loadSizeT = self.mainWin.loadSizeT
            posData.loadSizeZ = self.mainWin.loadSizeZ
            posData.SizeT = self.mainWin.SizeT
            posData.SizeZ = self.mainWin.SizeZ
            posData.isSegm3D = self.mainWin.isSegm3D

            if i > 0:
                # First pos was already loaded in the main thread
                # see loadSelectedData function in gui.py
                posData.getBasenameAndChNames()
                posData.buildPaths()
                if not self.firstPosData.onlyEditMetadata:
                    posData.loadImgData()

            if self.firstPosData.onlyEditMetadata:
                loadSegm = False

            posData.loadOtherFiles(
                load_segm_data=loadSegm,
                load_acdc_df=True,
                load_shifts=True,
                loadSegmInfo=True,
                load_delROIsInfo=True,
                load_bkgr_data=True,
                loadBkgrROIs=True,
                load_dataPrep_ROIcoords=True,
                load_last_tracked_i=True,
                load_metadata=True,
                load_customAnnot=True,
                load_customCombineMetrics=True,
                end_filename_segm=self.mainWin.selectedSegmEndName,
                create_new_segm=self.mainWin.isNewFile,
                new_endname=self.mainWin.newSegmEndName,
                labelBoolSegm=self.mainWin.labelBoolSegm
            )
            posData.labelSegmData()

            if i == 0:
                posData.segmFound = segmFound

            isPosSegm3D = posData.getIsSegm3D()
            isMismatch = (
                isPosSegm3D != self.mainWin.isSegm3D 
                and isPosSegm3D is not None
                and not self.mainWin.isNewFile
            )
            if isMismatch:
                skipPos = self.warnMismatchSegmDataShape(posData)
                if skipPos:
                    self.logger.log(
                        f'Skipping "{posData.relPath}" because segmentation '
                        'data shape different from first Position loaded.'
                    )
                    continue
                else:
                    data = 'abort'
                    break

            self.logger.log(
                'Loaded paths:\n'
                f'Segmentation file name: {os.path.basename(posData.segm_npz_path)}\n'
                f'ACDC output file name {os.path.basename(posData.acdc_output_csv_path)}'
            )

            posData.SizeT = self.mainWin.SizeT
            if self.mainWin.SizeZ > 1:
                SizeZ = posData.img_data_shape[-3]
                posData.SizeZ = SizeZ
            else:
                posData.SizeZ = 1
            posData.TimeIncrement = self.mainWin.TimeIncrement
            posData.PhysicalSizeZ = self.mainWin.PhysicalSizeZ
            posData.PhysicalSizeY = self.mainWin.PhysicalSizeY
            posData.PhysicalSizeX = self.mainWin.PhysicalSizeX
            posData.isSegm3D = self.mainWin.isSegm3D
            posData.saveMetadata(
                signals=self.signals, mutex=self.mutex, waitCond=self.waitCond,
                additionalMetadata=self.firstPosData._additionalMetadataValues
            )
            if hasattr(posData, 'img_data_shape'):
                SizeY, SizeX = posData.img_data_shape[-2:]

            if posData.SizeZ > 1 and posData.img_data.ndim < 3:
                posData.SizeZ = 1
                posData.segmInfo_df = None
                try:
                    os.remove(posData.segmInfo_df_csv_path)
                except FileNotFoundError:
                    pass

            posData.setBlankSegmData(
                posData.SizeT, posData.SizeZ, SizeY, SizeX
            )
            if not self.firstPosData.onlyEditMetadata:
                skipPos, abort = self.checkSelectedDataShape(posData, numPos)
            else:
                skipPos, abort = False, False

            if skipPos:
                continue
            elif abort:
                data = 'abort'
                break

            posData.setTempPaths(createFolder=False)
            isRecoveredDataPresent = (
                os.path.exists(posData.segm_npz_temp_path)
                or posData.isRecoveredAcdcDfPresent()
            )
            if isRecoveredDataPresent and not self.mainWin.newSegmEndName:
                if not self.recoveryAsked:
                    self.mutex.lock()
                    self.signals.sigRecovery.emit(posData)
                    self.waitCond.wait(self.mutex)
                    self.mutex.unlock()
                    self.recoveryAsked = True
                    if self.abort:
                        data = 'abort'
                        break
                if self.loadUnsaved:
                    self.logger.log('Loading unsaved data...')
                    if os.path.exists(posData.segm_npz_temp_path):
                        segm_npz_path = posData.segm_npz_temp_path
                        posData.segm_data = np.load(segm_npz_path)['arr_0']
                        segm_filename = os.path.basename(segm_npz_path)
                        posData.segm_npz_path = os.path.join(
                            posData.images_path, segm_filename
                        )
                    
                    posData.loadMostRecentUnsavedAcdcDf()

            # Allow single 2D/3D image
            if posData.SizeT == 1:
                posData.img_data = posData.img_data[np.newaxis]
                posData.segm_data = posData.segm_data[np.newaxis]
            if hasattr(posData, 'img_data_shape'):
                img_shape = posData.img_data_shape
            img_shape = 'Not Loaded'
            if hasattr(posData, 'img_data_shape'):
                datasetShape = posData.img_data.shape
            else:
                datasetShape = 'Not Loaded'
            if posData.segm_data is not None:
                posData.segmSizeT = len(posData.segm_data)
            SizeT = posData.SizeT
            SizeZ = posData.SizeZ
            self.logger.log(f'Full dataset shape = {img_shape}')
            self.logger.log(f'Loaded dataset shape = {datasetShape}')
            self.logger.log(f'Number of frames = {SizeT}')
            self.logger.log(f'Number of z-slices per frame = {SizeZ}')
            data.append(posData)
            self.signals.progressBar.emit(1)

        if not data:
            data = None
            self.signals.dataIntegrityCritical.emit()

        self.signals.finished.emit(data)

class trackingWorker(QObject):
    finished = Signal()
    critical = Signal(object)
    progress = Signal(str)
    debug = Signal(object)

    def __init__(self, posData, mainWin, video_to_track):
        QObject.__init__(self)
        self.mainWin = mainWin
        self.posData = posData
        self.mutex = QMutex()
        self.waitCond = QWaitCondition()
        self.tracker = self.mainWin.tracker
        self.track_params = self.mainWin.track_params
        self.video_to_track = video_to_track
    
    def _get_first_untracked_lab(self):
        start_frame_i = self.mainWin.start_n - 1
        frameData = self.posData.allData_li[start_frame_i]
        lab = frameData['labels']
        if lab is not None:
            return lab
        else:
            return self.posData.segm_data[start_frame_i]

    def _relabel_first_frame_labels(self, tracked_video):
        first_untracked_lab = self._get_first_untracked_lab()
        self.mainWin.setAllIDs()
        max_allIDs = max(self.posData.allIDs, default=0)
        max_tracked_video = tracked_video.max()
        overall_max = max(max_allIDs, max_tracked_video)
        uniqueID = overall_max + 1
        first_tracked_lab = tracked_video[0]
        for obj in skimage.measure.regionprops(first_untracked_lab):
            trackedID = first_tracked_lab[obj.slice][obj.image].flat[0]
            if trackedID == obj.label:
                continue
            if obj.label in tracked_video[1:]:
                tracked_video[tracked_video==obj.label] = uniqueID
                uniqueID += 1
            tracked_video[tracked_video==trackedID] = obj.label
        return tracked_video

    @worker_exception_handler
    def run(self):
        self.mutex.lock()        
        self.progress.emit('Tracking process started...')

        trackerInputImage = None
        self.track_params['signals'] = self.signals
        if 'image' in self.track_params:
            trackerInputImage = self.track_params.pop('image')
            start_frame_i = self.mainWin.start_n-1
            stop_frame_n = self.mainWin.stop_n

            trackerInputImage = trackerInputImage[start_frame_i:stop_frame_n]
        
        tracked_video = core.tracker_track(
            self.video_to_track, self.tracker, self.track_params, 
            intensity_img=trackerInputImage,
            logger_func=self.progress.emit
        )

        # Relabel first frame objects back to IDs they had before tracking
        # (to ensure continuity with past untracked frames)
        tracked_video = self._relabel_first_frame_labels(tracked_video)
        acdc_df = self.posData.fromTrackerToAcdcDf(
            self.tracker, tracked_video, start_frame_i=self.mainWin.start_n-1
        )

        # Store new tracked video
        current_frame_i = self.posData.frame_i
        
        self.trackingOnNeverVisitedFrames = False
        for rel_frame_i, lab in enumerate(tracked_video):
            frame_i = rel_frame_i + self.mainWin.start_n - 1

            if acdc_df is not None:
                # Store cca_df if it is an output of the tracker
                cca_df = acdc_df.loc[frame_i][self.mainWin.cca_df_colname]
                self.mainWin.store_cca_df(
                    frame_i=frame_i, cca_df=cca_df, mainThread=False,
                    autosave=False
                )

            if self.posData.allData_li[frame_i]['labels'] is None:
                # repeating tracking on a never visited frame
                # --> modify only raw data and ask later what to do
                self.posData.segm_data[frame_i] = lab
                self.trackingOnNeverVisitedFrames = True
            else:
                # Get the rest of the stored metadata based on the new lab
                self.posData.allData_li[frame_i]['labels'] = lab
                self.posData.frame_i = frame_i
                self.mainWin.get_data()
                self.mainWin.store_data(autosave=False)

        # Back to current frame
        self.posData.frame_i = current_frame_i
        self.mainWin.get_data()
        self.mainWin.store_data(autosave=True)

        self.mutex.unlock()
        self.finished.emit()

class reapplyDataPrepWorker(QObject):
    finished = Signal()
    debug = Signal(object)
    critical = Signal(object)
    progress = Signal(str)
    initPbar = Signal(int)
    updatePbar = Signal()
    sigCriticalNoChannels = Signal(str)
    sigSelectChannels = Signal(object, object, object, str)

    def __init__(self, expPath, posFoldernames):
        super().__init__()
        self.expPath = expPath
        self.posFoldernames = posFoldernames
        self.abort = False
        self.mutex = QMutex()
        self.waitCond = QWaitCondition()
    
    def raiseSegmInfoNotFound(self, path):
        raise FileNotFoundError(
            'The following file is required for the alignment of 4D data '
            f'but it was not found: "{path}"'
        )
    
    def saveBkgrData(self, imageData, posData, isAligned=False):
        bkgrROI_data = {}
        for r, roi in enumerate(posData.bkgrROIs):
            xl, yt = [int(round(c)) for c in roi.pos()]
            w, h = [int(round(c)) for c in roi.size()]
            if not yt+h>yt or not xl+w>xl:
                # Prevent 0 height or 0 width roi
                continue
            is4D = posData.SizeT > 1 and posData.SizeZ > 1
            is3Dz = posData.SizeT == 1 and posData.SizeZ > 1
            is3Dt = posData.SizeT > 1 and posData.SizeZ == 1
            is2D = posData.SizeT == 1 and posData.SizeZ == 1
            if is4D:
                bkgr_data = imageData[:, :, yt:yt+h, xl:xl+w]
            elif is3Dz or is3Dt:
                bkgr_data = imageData[:, yt:yt+h, xl:xl+w]
            elif is2D:
                bkgr_data = imageData[yt:yt+h, xl:xl+w]
            bkgrROI_data[f'roi{r}_data'] = bkgr_data

        if not bkgrROI_data:
            return

        if isAligned:
            bkgr_data_fn = f'{posData.filename}_aligned_bkgrRoiData.npz'
        else:
            bkgr_data_fn = f'{posData.filename}_bkgrRoiData.npz'
        bkgr_data_path = os.path.join(posData.images_path, bkgr_data_fn)
        self.progress.emit('Saving background data to:')
        self.progress.emit(bkgr_data_path)
        np.savez_compressed(bkgr_data_path, **bkgrROI_data)

    def run(self):
        ch_name_selector = prompts.select_channel_name(
            which_channel='segm', allow_abort=False
        )
        for p, pos in enumerate(self.posFoldernames):
            if self.abort:
                break
            
            self.progress.emit(f'Processing {pos}...')
                
            posPath = os.path.join(self.expPath, pos)
            imagesPath = os.path.join(posPath, 'Images')

            ls = myutils.listdir(imagesPath)
            if p == 0:
                ch_names, basenameNotFound = (
                    ch_name_selector.get_available_channels(ls, imagesPath)
                )
                if not ch_names:
                    self.sigCriticalNoChannels.emit(imagesPath)
                    break
                self.mutex.lock()
                if len(self.posFoldernames) == 1:
                    # User selected only one pos --> allow selecting and adding
                    # and external .tif file that will be renamed with the basename
                    basename = ch_name_selector.basename
                else:
                    basename = None
                self.sigSelectChannels.emit(
                    ch_name_selector, ch_names, imagesPath, basename
                )
                self.waitCond.wait(self.mutex)
                self.mutex.unlock()
                if self.abort:
                    break
            
                self.progress.emit(
                    f'Selected channels: {self.selectedChannels}'
                )
            
            for chName in self.selectedChannels:
                filePath = load.get_filename_from_channel(imagesPath, chName)
                posData = load.loadData(filePath, chName)
                posData.getBasenameAndChNames()
                posData.buildPaths()
                posData.loadImgData()
                posData.loadOtherFiles(
                    load_segm_data=False, 
                    getTifPath=True,
                    load_metadata=True,
                    load_shifts=True,
                    load_dataPrep_ROIcoords=True,
                    loadBkgrROIs=True
                )

                imageData = posData.img_data

                prepped = False
                isAligned = False
                # Align
                if posData.loaded_shifts is not None:
                    self.progress.emit('Aligning frames...')
                    shifts = posData.loaded_shifts
                    if imageData.ndim == 4:
                        align_func = core.align_frames_3D
                    else:
                        align_func = core.align_frames_2D 
                    imageData, _ = align_func(imageData, user_shifts=shifts)
                    prepped = True
                    isAligned = True
                
                # Crop and save background
                if posData.dataPrep_ROIcoords is not None:
                    df = posData.dataPrep_ROIcoords
                    isCropped = int(df.at['cropped', 'value']) == 1
                    if isCropped:
                        self.saveBkgrData(imageData, posData, isAligned)
                        self.progress.emit('Cropping...')
                        x0 = int(df.at['x_left', 'value']) 
                        y0 = int(df.at['y_top', 'value']) 
                        x1 = int(df.at['x_right', 'value']) 
                        y1 = int(df.at['y_bottom', 'value']) 
                        if imageData.ndim == 4:
                            imageData = imageData[:, :, y0:y1, x0:x1]
                        elif imageData.ndim == 3:
                            imageData = imageData[:, y0:y1, x0:x1]
                        elif imageData.ndim == 2:
                            imageData = imageData[y0:y1, x0:x1]
                        prepped = True
                    else:
                        filename = os.path.basename(posData.dataPrepBkgrROis_path)
                        self.progress.emit(
                            f'WARNING: the file "{filename}" was not found. '
                            'I cannot crop the data.'
                        )
                    
                if prepped:              
                    self.progress.emit('Saving prepped data...')
                    np.savez_compressed(posData.align_npz_path, imageData)
                    if hasattr(posData, 'tif_path'):
                        myutils.to_tiff(
                            posData.tif_path, imageData
                        )

            self.updatePbar.emit()
            if self.abort:
                break
        self.finished.emit()

class LazyLoader(QObject):
    sigLoadingFinished = Signal()

    def __init__(self, mutex, waitCond, readH5mutex, waitReadH5cond):
        QObject.__init__(self)
        self.signals = signals()
        self.mutex = mutex
        self.waitCond = waitCond
        self.exit = False
        self.salute = True
        self.sender = None
        self.H5readWait = False
        self.waitReadH5cond = waitReadH5cond
        self.readH5mutex = readH5mutex

    def setArgs(self, posData, current_idx, axis, updateImgOnFinished):
        self.wait = False
        self.updateImgOnFinished = updateImgOnFinished
        self.posData = posData
        self.current_idx = current_idx
        self.axis = axis

    def pauseH5read(self):
        self.readH5mutex.lock()
        self.waitReadH5cond.wait(self.mutex)
        self.readH5mutex.unlock()

    def pause(self):
        self.mutex.lock()
        self.waitCond.wait(self.mutex)
        self.mutex.unlock()

    @worker_exception_handler
    def run(self):
        while True:
            if self.exit:
                self.signals.progress.emit(
                    'Closing lazy loader...', 'INFO'
                )
                break
            elif self.wait:
                self.signals.progress.emit(
                    'Lazy loader paused.', 'INFO'
                )
                self.pause()
            else:
                self.signals.progress.emit(
                    'Lazy loader resumed.', 'INFO'
                )
                self.posData.loadChannelDataChunk(
                    self.current_idx, axis=self.axis, worker=self
                )
                self.sigLoadingFinished.emit()
                self.wait = True

        self.signals.finished.emit(None)


class ImagesToPositionsWorker(QObject):
    finished = Signal()
    debug = Signal(object)
    critical = Signal(object)
    progress = Signal(str)
    initPbar = Signal(int)
    updatePbar = Signal()

    def __init__(self, folderPath, targetFolderPath, appendText):
        super().__init__()
        self.abort = False
        self.folderPath = folderPath
        self.targetFolderPath = targetFolderPath
        self.appendText = appendText
    
    @worker_exception_handler
    def run(self):
        self.progress.emit(f'Selected folder: "{self.folderPath}"')
        self.progress.emit(f'Target folder: "{self.targetFolderPath}"')
        self.progress.emit(' ')
        ls = myutils.listdir(self.folderPath)
        numFiles = len(ls)
        self.initPbar.emit(numFiles)
        numPosDigits = len(str(numFiles))
        if numPosDigits == 1:
            numPosDigits = 2
        pos = 1
        for file in ls:
            if self.abort:
                break
            
            filePath = os.path.join(self.folderPath, file)
            if os.path.isdir(filePath):
                # Skip directories
                self.updatePbar.emit()
                continue
            
            self.progress.emit(f'Loading file: {file}')
            filename, ext = os.path.splitext(file)
            s0p = str(pos).zfill(numPosDigits)
            try:
                data = load.imread(filePath)
                if data.ndim == 3 and (data.shape[-1] == 3 or data.shape[-1] == 4):
                    self.progress.emit('Converting RGB image to grayscale...')
                    data = skimage.color.rgb2gray(data)
                    data = skimage.img_as_ubyte(data)
                
                posName = f'Position_{pos}'
                posPath = os.path.join(self.targetFolderPath, posName)
                imagesPath = os.path.join(posPath, 'Images')
                if not os.path.exists(imagesPath):
                    os.makedirs(imagesPath, exist_ok=True)
                newFilename = f's{s0p}_{filename}_{self.appendText}.tif'
                relPath = os.path.join(posName, 'Images', newFilename)
                tifFilePath = os.path.join(imagesPath, newFilename)
                self.progress.emit(f'Saving to file: ...{os.sep}{relPath}')
                myutils.to_tiff(
                    tifFilePath, data
                )
                pos += 1
            except Exception as e:
                self.progress.emit(
                    f'WARNING: {file} is not a valid image file. Skipping it.'
                )
            
            self.progress.emit(' ')
            self.updatePbar.emit()

            if self.abort:
                break
        self.finished.emit()

class BaseWorkerUtil(QObject):
    progressBar = Signal(int, int, float)

    def __init__(self, mainWin):
        QObject.__init__(self)
        self.signals = signals()
        self.abort = False
        self.skipExp = False
        self.logger = workerLogger(self.signals.progress)
        self.mutex = QMutex()
        self.waitCond = QWaitCondition()
        self.mainWin = mainWin

    def emitSelectSegmFiles(self, exp_path, pos_foldernames):
        self.mutex.lock()
        self.signals.sigSelectSegmFiles.emit(exp_path, pos_foldernames)
        self.waitCond.wait(self.mutex)
        self.mutex.unlock()
        return self.abort
    
    def emitSelectFile(self, start_dir, caption='', filters='All files (*.)'):
        self.mutex.lock()
        self.signals.sigSelectFile.emit(start_dir, caption, filters)
        self.waitCond.wait(self.mutex)
        self.mutex.unlock()
        return self.abort
        
    def emitSelectAcdcOutputFiles(
            self, exp_path, pos_foldernames, infoText='', 
            allowSingleSelection=False, multiSelection=True
        ):
        self.mutex.lock()
        self.signals.sigSelectAcdcOutputFiles.emit(
            exp_path, pos_foldernames, infoText, allowSingleSelection,
            multiSelection
        )
        self.waitCond.wait(self.mutex)
        self.mutex.unlock()
        return self.abort

    def emitSelectSpotmaxRun(
            self, exp_path, pos_foldernames, infoText='', 
            allowSingleSelection=True, multiSelection=True
        ):
        self.mutex.lock()
        self.signals.sigSelectSpotmaxRun.emit(
            exp_path, pos_foldernames, infoText, allowSingleSelection,
            multiSelection
        )
        self.waitCond.wait(self.mutex)
        self.mutex.unlock()
        return self.abort

class DataPrepSaveBkgrDataWorker(QObject):
    def __init__(self, posData, dataPrepWin):
        QObject.__init__(self)
        self.signals = signals()
        self.logger = workerLogger(self.signals.progress)
        self.posData = posData
        self.dataPrepWin = dataPrepWin
    
    @worker_exception_handler
    def run(self):
        self.dataPrepWin.saveBkgrData(self.posData)
        self.signals.finished.emit(self)

class DataPrepCropWorker(QObject):
    def __init__(self, posData, dataPrepWin):
        QObject.__init__(self)
        self.signals = signals()
        self.logger = workerLogger(self.signals.progress)
        self.posData = posData
        self.dataPrepWin = dataPrepWin
    
    @worker_exception_handler
    def run(self):
        self.dataPrepWin.saveSingleCrop(self.posData, self.posData.cropROIs[0])
        self.signals.finished.emit(self)

class TrackSubCellObjectsWorker(BaseWorkerUtil):
    sigAskAppendName = Signal(str, list)
    sigCriticalNotEnoughSegmFiles = Signal(str)
    sigAborted = Signal()

    def __init__(self, mainWin):
        super().__init__(mainWin)
        if mainWin.trackingMode.find('Delete both') != -1:
            self.trackingMode = 'delete_both'
        elif mainWin.trackingMode.find('Delete sub-cellular') != -1:
            self.trackingMode = 'delete_sub'
        elif mainWin.trackingMode.find('Delete cells') != -1:
            self.trackingMode = 'delete_cells'
        elif mainWin.trackingMode.find('Only track') != -1:
            self.trackingMode = 'only_track'
        
        self.relabelSubObjLab = mainWin.relabelSubObjLab
        self.IoAthresh = mainWin.IoAthresh
        self.createThirdSegm = mainWin.createThirdSegm
        self.thirdSegmAppendedText = mainWin.thirdSegmAppendedText

    @worker_exception_handler
    def run(self):
        debugging = False
        expPaths = self.mainWin.expPaths
        tot_exp = len(expPaths)
        self.signals.initProgressBar.emit(0)
        for i, (exp_path, pos_foldernames) in enumerate(expPaths.items()):
            self.errors = {}
            tot_pos = len(pos_foldernames)

            red_text = html_utils.span('OF THE CELLs')
            self.mainWin.infoText = f'Select <b>segmentation file {red_text}</b>'
            abort = self.emitSelectSegmFiles(exp_path, pos_foldernames)
            if abort:
                self.sigAborted.emit()
                return
            
            # Critical --> there are not enough segm files
            if len(self.mainWin.existingSegmEndNames) < 2:
                self.mutex.lock()
                self.sigCriticalNotEnoughSegmFiles.emit(exp_path)
                self.waitCond.wait(self.mutex)
                self.mutex.unlock()
                self.sigAborted.emit()
                return

            self.cellsSegmEndFilename = self.mainWin.endFilenameSegm
            
            red_text = html_utils.span('OF THE SUB-CELLULAR OBJECTS')
            self.mainWin.infoText = (
                f'Select <b>segmentation file {red_text}</b>'
            )
            abort = self.emitSelectSegmFiles(exp_path, pos_foldernames)
            if abort:
                self.sigAborted.emit()
                return
            
            # Ask appendend name
            self.mutex.lock()
            self.sigAskAppendName.emit(
                self.mainWin.endFilenameSegm, self.mainWin.existingSegmEndNames
            )
            self.waitCond.wait(self.mutex)
            self.mutex.unlock()
            if self.abort:
                self.sigAborted.emit()
                return

            appendedName = self.appendedName
            self.signals.initProgressBar.emit(len(pos_foldernames))
            for p, pos in enumerate(pos_foldernames):
                if self.abort:
                    self.sigAborted.emit()
                    return

                self.logger.log(
                    f'Processing experiment n. {i+1}/{tot_exp}, '
                    f'{pos} ({p+1}/{tot_pos})'
                )

                images_path = os.path.join(exp_path, pos, 'Images')
                endFilenameSegm = self.mainWin.endFilenameSegm
                ls = myutils.listdir(images_path)
                file_path = [
                    os.path.join(images_path, f) for f in ls 
                    if f.endswith(f'{endFilenameSegm}.npz')
                ][0]
                
                posData = load.loadData(file_path, '')

                self.signals.sigUpdatePbarDesc.emit(f'Processing {posData.pos_path}')

                posData.getBasenameAndChNames()
                posData.buildPaths()

                posData.loadOtherFiles(
                    load_segm_data=True,
                    load_acdc_df=True,
                    load_metadata=True,
                    end_filename_segm=endFilenameSegm
                )

                # Load cells segmentation file
                segmDataCells, segmCellsPath = load.load_segm_file(
                    images_path, end_name_segm_file=self.cellsSegmEndFilename,
                    return_path=True
                )
                acdc_df_cells_endname = self.cellsSegmEndFilename.replace(
                    '_segm', '_acdc_output'
                )
                acdc_df_cell, acdc_df_cells_path = load.load_acdc_df_file(
                    images_path, end_name_acdc_df_file=acdc_df_cells_endname,
                    return_path=True
                )

                numFrames = min((len(segmDataCells), len(posData.segm_data)))
                self.signals.sigInitInnerPbar.emit(numFrames*2)
                
                self.logger.log('Tracking sub-cellular objects...')
                tracked = core.track_sub_cell_objects(
                    segmDataCells, posData.segm_data, self.IoAthresh, 
                    how=self.trackingMode, SizeT=posData.SizeT, 
                    sigProgress=self.signals.sigUpdateInnerPbar,
                    relabel_sub_obj_lab=self.relabelSubObjLab
                )
                (trackedSubSegmData, trackedCellsSegmData, numSubObjPerCell, 
                replacedSubIds) = tracked
       
                self.logger.log('Saving tracked segmentation files...')
                subSegmFilename, ext = os.path.splitext(posData.segm_npz_path)
                trackedSubPath = f'{subSegmFilename}_{appendedName}.npz'
                np.savez_compressed(trackedSubPath, trackedSubSegmData)

                if trackedCellsSegmData is not None:
                    cellsSegmFilename, ext = os.path.splitext(segmCellsPath)
                    trackedCellsPath = f'{cellsSegmFilename}_{appendedName}.npz'
                    np.savez_compressed(trackedCellsPath, trackedCellsSegmData)
                
                if self.createThirdSegm:
                    self.logger.log(
                        f'Generating segmentation from '
                        f'"{self.cellsSegmEndFilename} - {appendedName}" '
                        'difference...'
                    )
                    if trackedCellsSegmData is not None:
                        parentSegmData = trackedCellsSegmData
                    else:
                        parentSegmData = segmDataCells
                    diffSegmData = parentSegmData.copy()
                    diffSegmData[trackedSubSegmData != 0] = 0

                    self.logger.log('Saving difference segmentation file...')
                    diffSegmPath = (
                        f'{subSegmFilename}_{appendedName}'
                        f'_{self.thirdSegmAppendedText}.npz'
                    )
                    np.savez_compressed(diffSegmPath, diffSegmData)
                    del diffSegmData

                self.logger.log('Generating acdc_output tables...')  
                # Update or create acdc_df for sub-cellular objects                
                acdc_dfs_tracked = core.track_sub_cell_objects_acdc_df(
                    trackedSubSegmData, posData.acdc_df, 
                    replacedSubIds, numSubObjPerCell,
                    tracked_cells_segm_data=trackedCellsSegmData,
                    cells_acdc_df=acdc_df_cell, SizeT=posData.SizeT, 
                    sigProgress=self.signals.sigUpdateInnerPbar
                )
                subTrackedAcdcDf, trackedAcdcDf = acdc_dfs_tracked

                self.logger.log('Saving acdc_output tables...')  
                subAcdcDfFilename, _ = os.path.splitext(
                    posData.acdc_output_csv_path
                )
                subTrackedAcdcDfPath = f'{subAcdcDfFilename}_{appendedName}.csv'
                subTrackedAcdcDf.to_csv(subTrackedAcdcDfPath)

                if trackedAcdcDf is not None:
                    basen = posData.basename
                    cellsSegmFilename = os.path.basename(segmCellsPath)
                    cellsSegmFilename, ext = os.path.splitext(cellsSegmFilename)
                    cellsSegmEndname = cellsSegmFilename[len(basen):]
                    trackedAcdcDfEndname = cellsSegmEndname.replace(
                        'segm', 'acdc_output'
                    )
                    trackedAcdcDfFilename = f'{basen}{trackedAcdcDfEndname}'
                    trackedAcdcDfFilename = f'{trackedAcdcDfFilename}_{appendedName}.csv'
                    trackedAcdcDfPath = os.path.join(
                        posData.images_path, trackedAcdcDfFilename
                    )
                    trackedAcdcDf.to_csv(trackedAcdcDfPath)

                self.signals.progressBar.emit(1)

        self.signals.finished.emit(self)

class PostProcessSegmWorker(QObject):
    def __init__(
            self, 
            postProcessKwargs, 
            customPostProcessGroupedFeatures, 
            customPostProcessFeatures,
            mainWin
        ):
        super().__init__()
        self.signals = signals()
        self.logger = workerLogger(self.signals.progress)
        self.kwargs = postProcessKwargs
        self.customPostProcessGroupedFeatures = customPostProcessGroupedFeatures
        self.customPostProcessFeatures = customPostProcessFeatures
        self.mainWin = mainWin
    
    @worker_exception_handler
    def run(self):
        mainWin = self.mainWin
        data = mainWin.data
        posData = data[mainWin.pos_i]
        if len(data) > 1:
            self.signals.initProgressBar.emit(len(data))
        else:
            current_frame_i = posData.frame_i
            self.signals.initProgressBar.emit(posData.SizeT - current_frame_i)
        
        self.logger.log('Post-process segmentation process started.')
        self._run()
        self.signals.finished.emit(None)
    
    def _run(self):
        kwargs = self.kwargs
        mainWin = self.mainWin
        data = mainWin.data

        for posData in data:
            current_frame_i = posData.frame_i
            data_li = posData.allData_li[current_frame_i:]
            for i, data_dict in enumerate(data_li):
                frame_i = current_frame_i + i
                visited = True
                lab = data_dict['labels']
                if lab is None:
                    visited = False
                    try:
                        lab = posData.segm_data[frame_i]
                    except Exception as e:
                        return

                image = posData.img_data[frame_i]
                
                processed_lab = core.post_process_segm(
                    lab, return_delIDs=False, **kwargs
                )
                if self.customPostProcessFeatures:
                    processed_lab = features.custom_post_process_segm(
                        posData, 
                        self.customPostProcessGroupedFeatures, 
                        processed_lab, 
                        image, 
                        posData.frame_i, 
                        posData.filename, 
                        posData.user_ch_name, 
                        self.customPostProcessFeatures
                    )
                if visited:
                    posData.allData_li[frame_i]['labels'] = processed_lab
                    # Get the rest of the stored metadata based on the new lab
                    posData.frame_i = frame_i
                    mainWin.get_data()
                    mainWin.store_data(autosave=False)
                else:
                    posData.segm_data[frame_i] = lab

                self.signals.progressBar.emit(1)
            
            posData.frame_i = current_frame_i

class CreateConnected3Dsegm(BaseWorkerUtil):
    sigAskAppendName = Signal(str, list)
    sigAborted = Signal()

    def __init__(self, mainWin):
        super().__init__(mainWin)

    @worker_exception_handler
    def run(self):
        debugging = False
        expPaths = self.mainWin.expPaths
        tot_exp = len(expPaths)
        self.signals.initProgressBar.emit(0)
        for i, (exp_path, pos_foldernames) in enumerate(expPaths.items()):
            self.errors = {}
            tot_pos = len(pos_foldernames)

            self.mainWin.infoText = f'Select <b>3D segmentation file to connect</b>'
            abort = self.emitSelectSegmFiles(exp_path, pos_foldernames)
            if abort:
                self.sigAborted.emit()
                return
            
            # Ask appendend name
            self.mutex.lock()
            self.sigAskAppendName.emit(
                self.mainWin.endFilenameSegm, self.mainWin.existingSegmEndNames
            )
            self.waitCond.wait(self.mutex)
            self.mutex.unlock()
            if self.abort:
                self.sigAborted.emit()
                return

            appendedName = self.appendedName
            self.signals.initProgressBar.emit(len(pos_foldernames))
            for p, pos in enumerate(pos_foldernames):
                if self.abort:
                    self.sigAborted.emit()
                    return

                self.logger.log(
                    f'Processing experiment n. {i+1}/{tot_exp}, '
                    f'{pos} ({p+1}/{tot_pos})'
                )

                images_path = os.path.join(exp_path, pos, 'Images')
                endFilenameSegm = self.mainWin.endFilenameSegm
                ls = myutils.listdir(images_path)
                file_path = [
                    os.path.join(images_path, f) for f in ls 
                    if f.endswith(f'{endFilenameSegm}.npz')
                ][0]
                
                posData = load.loadData(file_path, '')

                self.signals.sigUpdatePbarDesc.emit(f'Processing {posData.pos_path}')

                posData.getBasenameAndChNames()
                posData.buildPaths()

                posData.loadOtherFiles(
                    load_segm_data=True,
                    load_acdc_df=True,
                    load_metadata=True,
                    end_filename_segm=endFilenameSegm
                )
                if posData.segm_data.ndim == 3:
                    posData.segm_data = posData.segm_data[np.newaxis]
                
                self.logger.log('Connecting 3D objects...')
                
                numFrames = len(posData.segm_data)
                self.signals.sigInitInnerPbar.emit(numFrames)
                connectedSegmData = np.zeros_like(posData.segm_data)
                for frame_i, lab in enumerate(posData.segm_data):
                    connected_lab = core.connect_3Dlab_zboundaries(lab)
                    connectedSegmData[frame_i] = connected_lab

                    self.signals.sigUpdateInnerPbar.emit(1)

                self.logger.log('Saving connected 3D segmentation file...')
                segmFilename, ext = os.path.splitext(posData.segm_npz_path)
                newSegmFilepath = f'{segmFilename}_{appendedName}.npz'
                connectedSegmData = np.squeeze(connectedSegmData)
                np.savez_compressed(newSegmFilepath, connectedSegmData)
                
                self.signals.progressBar.emit(1)

        self.signals.finished.emit(self)

class ApplyTrackInfoWorker(BaseWorkerUtil):
    def __init__(
            self, parentWin, endFilenameSegm, trackInfoCsvPath, 
            trackedSegmFilename, trackColsInfo, posPath
        ):
        super().__init__(parentWin)
        self.endFilenameSegm = endFilenameSegm
        self.trackInfoCsvPath = trackInfoCsvPath
        self.trackedSegmFilename = trackedSegmFilename
        self.trackColsInfo = trackColsInfo
        self.posPath = posPath
    
    @worker_exception_handler
    def run(self):
        self.logger.log('Loading segmentation file...')  
        self.signals.initProgressBar.emit(0)
        imagesPath = os.path.join(self.posPath, 'Images')
        segmFilename = [
            f for f in myutils.listdir(imagesPath) 
            if f.endswith(f'{self.endFilenameSegm}.npz')
        ][0]
        segmFilePath = os.path.join(imagesPath, segmFilename)
        segmData = np.load(segmFilePath)['arr_0']

        self.logger.log('Loading table containing tracking info...') 
        df = pd.read_csv(self.trackInfoCsvPath)

        frameIndexCol = self.trackColsInfo['frameIndexCol']

        parentIDcol = self.trackColsInfo['parentIDcol']
        pbarMax = len(df[frameIndexCol].unique())
        self.signals.initProgressBar.emit(pbarMax)

        # Apply tracking info
        result = core.apply_tracking_from_table(
            segmData, self.trackColsInfo, df, signal=self.signals.progressBar,
            logger=self.logger.log, pbarMax=pbarMax
        )
        trackedData, trackedIDsMapper, deleteIDsMapper = result

        if self.trackedSegmFilename:
            trackedSegmFilepath = os.path.join(
                imagesPath, self.trackedSegmFilename
            )
        else:
            trackedSegmFilepath = os.path.join(segmFilePath)
        
        self.signals.initProgressBar.emit(0)
        self.logger.log('Saving tracked segmentation file...') 
        np.savez_compressed(trackedSegmFilepath, trackedData)

        
        mapperPath = os.path.splitext(trackedSegmFilepath)[0]
        mapperJsonPath = f'{mapperPath}_deletedIDs_mapper.json'
        mapperJsonName = os.path.basename(mapperJsonPath)
        self.logger.log(f'Saving deleted IDs to {mapperJsonName}...')
        with open(mapperJsonPath, 'w') as file:
            file.write(json.dumps(deleteIDsMapper))

        mapperPath = os.path.splitext(trackedSegmFilepath)[0]
        mapperJsonPath = f'{mapperPath}_replacedIDs_mapper.json'
        mapperJsonName = os.path.basename(mapperJsonPath)
        self.logger.log(f'Saving IDs replacements to {mapperJsonName}...')
        with open(mapperJsonPath, 'w') as file:
            file.write(json.dumps(trackedIDsMapper))

        self.logger.log('Generating acdc_output table...')
        acdc_df = None
        if not self.trackedSegmFilename:
            # Fix existing acdc_df
            acdcEndname = self.endFilenameSegm.replace('_segm', '_acdc_output')
            acdcFilename = [
                f for f in myutils.listdir(imagesPath) 
                if f.endswith(f'{acdcEndname}.csv')
            ]
            if acdcFilename:
                acdcFilePath = os.path.join(imagesPath, acdcFilename[0])
                acdc_df = pd.read_csv(
                    acdcFilePath, index_col=['frame_i', 'Cell_ID']
                )

        if acdc_df is not None:
            acdc_df = core.apply_trackedIDs_mapper_to_acdc_df(
                trackedIDsMapper, deleteIDsMapper, acdc_df
            )
        else:
            acdc_dfs = []
            keys = []
            for frame_i, lab in enumerate(trackedData):            
                rp = skimage.measure.regionprops(lab)
                acdc_df_frame_i = myutils.getBaseAcdcDf(rp)
                acdc_dfs.append(acdc_df_frame_i)
                keys.append(frame_i)
            
            acdc_df = pd.concat(acdc_dfs, keys=keys, names=['frame_i', 'Cell_ID'])
            segmFilename = os.path.basename(trackedSegmFilepath)
            acdcFilename = re.sub(segm_re_pattern, '_acdc_output', segmFilename)
            acdcFilePath = os.path.join(imagesPath, acdcFilename)
        
        self.signals.initProgressBar.emit(pbarMax)
        parentIDcol = self.trackColsInfo['parentIDcol']
        trackIDsCol = self.trackColsInfo['trackIDsCol']
        if parentIDcol != 'None':
            self.logger.log(f'Adding lineage info from "{parentIDcol}" column...')
            acdc_df = core.add_cca_info_from_parentID_col(
                df, acdc_df, frameIndexCol, trackIDsCol, parentIDcol, 
                len(segmData), signal=self.signals.progressBar,
                maskID_colname=self.trackColsInfo['maskIDsCol'], 
                x_colname=self.trackColsInfo['xCentroidCol'], 
                y_colname=self.trackColsInfo['yCentroidCol']
            )     
        
        self.logger.log('Saving acdc_output table...')
        acdc_df.to_csv(acdcFilePath)

        self.signals.finished.emit(self)

class RestructMultiPosWorker(BaseWorkerUtil):
    sigSaveTiff = Signal(str, object, object)

    def __init__(self, rootFolderPath, dstFolderPath, action='copy'):
        super().__init__(None)
        self.rootFolderPath = rootFolderPath
        self.dstFolderPath = dstFolderPath
        self.mutex = QMutex()
        self.waitCond = QWaitCondition()
        self.action = action

    @worker_exception_handler
    def run(self):
        load._restructure_multi_files_multi_pos(
            self.rootFolderPath, self.dstFolderPath, signals=self.signals, 
            logger=self.logger.log, action=self.action
        )
        self.signals.finished.emit(self)


class RestructMultiTimepointsWorker(BaseWorkerUtil):
    sigSaveTiff = Signal(str, object, object)

    def __init__(
            self, allChannels, frame_name_pattern, basename, validFilenames,
            rootFolderPath, dstFolderPath, segmFolderPath=''
        ):
        super().__init__(None)
        self.allChannels = allChannels
        self.frame_name_pattern = frame_name_pattern
        self.basename = basename
        self.validFilenames = validFilenames
        self.rootFolderPath = rootFolderPath
        self.dstFolderPath = dstFolderPath
        self.segmFolderPath = segmFolderPath
        self.mutex = QMutex()
        self.waitCond = QWaitCondition()

    @worker_exception_handler
    def run(self):
        allChannels = self.allChannels
        frame_name_pattern = self.frame_name_pattern
        rootFolderPath = self.rootFolderPath
        dstFolderPath = self.dstFolderPath
        segmFolderPath = self.segmFolderPath
        filesInfo = {}
        self.signals.initProgressBar.emit(len(self.validFilenames)+1)
        for file in self.validFilenames:
            try:
                # Determine which channel is this file
                for ch in allChannels:
                    m = re.findall(rf'(.*)_{ch}{frame_name_pattern}', file)
                    if m:
                        break
                else:
                    raise FileNotFoundError(
                        f'The file name "{file}" does not contain any channel name'
                    )
                posName, _, frameName = m[0]
                frameNumber = int(frameName)
                if posName not in filesInfo:
                    filesInfo[posName] = {ch: [(file, frameNumber)]}
                elif ch not in filesInfo[posName]:
                    filesInfo[posName][ch] = [(file, frameNumber)]
                else:
                    filesInfo[posName][ch].append((file, frameNumber))
            except Exception as e:
                self.logger.log(traceback.format_exc())
                self.logger.log(
                    f'WARNING: File "{file}" does not contain valid pattern. '
                    'Skipping it.'
                )
                continue
        
        self.signals.progressBar.emit(1)

        df_metadata = None
        partial_basename = self.basename
        allPosDataInfo = []
        for p, (posName, channelInfo) in enumerate(filesInfo.items()):
            self.logger.log(f'='*40)
            self.logger.log(f'Processing position "{posName}"...')

            for _, filesList in channelInfo.items():
                # Get info from first file
                filePath = os.path.join(rootFolderPath, filesList[0][0])
                try:
                    img = load.imread(filePath)
                    break
                except Exception as e:
                    self.logger.log(traceback.format_exc())
                    continue
            else:
                self.logger.log(
                    f'WARNING: No valid image files found for position {posName}'
                )
                continue

            # Get basename
            if partial_basename:
                basename = f'{partial_basename}_{posName}_'
            else:
                basename = f'{posName}_'

            # Get SizeT from first file
            SizeT = len(filesList)
            
            # Save metadata.csv      
            df_metadata = pd.DataFrame({
                'SizeT': SizeT,
                'basename': basename
            }, index=['values'])

            # Iterate channels
            for c, (channelName, filesList) in enumerate(channelInfo.items()):
                self.logger.log(
                    f'  Processing channel "{channelName}"...'
                )
                # Sort by frame number
                sortedFilesList = sorted(filesList, key=lambda t:t[1])

                df_metadata[f'channel_{c}_name'] = [channelName]

                imagesPath = os.path.join(dstFolderPath, f'Position_{p+1}', 'Images')
                if not os.path.exists(imagesPath):
                    os.makedirs(imagesPath, exist_ok=True)

                # Iterate frames
                videoData = None
                srcSegmPaths = ['']*SizeT
                frameNumbers = []
                for frame_i, fileInfo in enumerate(sortedFilesList):
                    file, _ = fileInfo
                    ext = os.path.splitext(file)[1]
                    srcImgFilePath = os.path.join(rootFolderPath, file)
                    try:
                        img = load.imread(srcImgFilePath)
                        if videoData is None:
                            shape = (SizeT, *img.shape)
                            videoData = np.zeros(shape, dtype=img.dtype)
                        videoData[frame_i] = img
                        frameNumber = int(re.findall(fr'_(\d+){ext}', file)[0])
                        frameNumbers.append(frameNumber)
                    except Exception as e:
                        self.logger.log(traceback.format_exc())
                        continue

                    if segmFolderPath and c==0:
                        srcSegmFilePath = os.path.join(segmFolderPath, file)
                        srcSegmPaths[frame_i] = srcSegmFilePath

                    SizeZ = 1
                    if img.ndim == 3:
                        SizeZ = len(img)
                    
                    df_metadata['SizeZ'] = [SizeZ]                 

                    self.signals.progressBar.emit(1)
                
                if videoData is None:
                    self.logger.log(
                        f'WARNING: No valid image files found for position '
                        f'"{posName}", channel "{channelName}"'
                    )
                    continue
                else:
                    imgFileName = f'{basename}{channelName}.tif'
                    dstImgFilePath = os.path.join(imagesPath, imgFileName)
                    dstSegmFileName = f'{basename}segm_{channelName}.npz'
                    dstSegmPath = os.path.join(imagesPath, dstSegmFileName)
                    imgDataInfo = {
                        'path': dstImgFilePath, 'SizeT': SizeT, 'SizeZ': SizeZ,
                        'data': videoData, 'frameNumbers': frameNumbers,
                        'dst_segm_path': dstSegmPath, 
                        'src_segm_paths': srcSegmPaths
                    }
                    allPosDataInfo.append(imgDataInfo)

            if df_metadata is not None:
                metadata_csv_path = os.path.join(
                    imagesPath, f'{basename}metadata.csv'
                )
                df_metadata = df_metadata.T
                df_metadata.index.name = 'Description'
                df_metadata.to_csv(metadata_csv_path)

            self.logger.log(f'*'*40)
        
        if not allPosDataInfo:
            self.signals.finished.emit(self)
            return
        
        self.signals.initProgressBar.emit(len(allPosDataInfo))
        self.logger.log('Saving image files...')
        maxSizeT = max([d['SizeT'] for d in allPosDataInfo])
        minFrameNumber = min([d['frameNumbers'][0] for d in allPosDataInfo])
        # Pad missing frames in video files according to frame number
        for p, imgDataInfo in enumerate(allPosDataInfo):
            SizeT = imgDataInfo['SizeT']
            SizeZ = imgDataInfo['SizeZ']
            dstImgFilePath = imgDataInfo['path']
            videoData = imgDataInfo['data']
            frameNumbers = imgDataInfo['frameNumbers']
            paddedShape = (maxSizeT, *videoData.shape[1:])
            imgDataInfo['paddedShape'] = paddedShape
            dtype = videoData.dtype
            paddedVideoData = np.zeros(paddedShape, dtype=dtype)
            for n, img in zip(frameNumbers, videoData):
                frame_i = n - minFrameNumber
                paddedVideoData[frame_i] = img

            del videoData
            imgDataInfo['data'] = None

            self.mutex.lock()        
            self.sigSaveTiff.emit(dstImgFilePath, paddedVideoData, self.waitCond)
            self.waitCond.wait(self.mutex)
            self.mutex.unlock()        

            self.signals.progressBar.emit(1)      

        if not segmFolderPath:
            self.signals.finished.emit(self)
            return

        self.signals.initProgressBar.emit(len(allPosDataInfo))
        self.logger.log('Saving segmentation files...')
        for p, imgDataInfo in enumerate(allPosDataInfo):
            SizeT = imgDataInfo['SizeT']
            frameNumbers = imgDataInfo['frameNumbers']
            SizeT = imgDataInfo['SizeT']
            SizeZ = imgDataInfo['SizeZ']
            frameNumbers = imgDataInfo['frameNumbers']
            paddedShape = imgDataInfo['paddedShape']
            segmData = np.zeros(paddedShape, dtype=np.uint32)
            for n, segmFilePath in zip(frameNumbers, imgDataInfo['src_segm_paths']):
                frame_i = n - minFrameNumber
                try:
                    lab = load.imread(segmFilePath).astype(np.uint32)
                    segmData[frame_i] = lab
                except Exception as e:
                    self.logger.log(traceback.format_exc())
                    self.logger.log(
                        'WARNING: The following segmentation file does not '
                        f'exist, saving empty masks: "{srcSegmFilePath}"'
                    ) 

            np.savez_compressed(imgDataInfo['dst_segm_path'], segmData)
            del segmData 

        self.signals.finished.emit(self)

class ComputeMetricsMultiChannelWorker(BaseWorkerUtil):
    sigAskAppendName = Signal(str, list, list)
    sigCriticalNotEnoughSegmFiles = Signal(str)
    sigAborted = Signal()
    sigHowCombineMetrics = Signal(str, list, list, list)

    def __init__(self, mainWin):
        super().__init__(mainWin)
    
    def emitHowCombineMetrics(
            self, imagesPath, selectedAcdcOutputEndnames, 
            existingAcdcOutputEndnames, allChNames
        ):
        self.mutex.lock()
        self.sigHowCombineMetrics.emit(
            imagesPath, selectedAcdcOutputEndnames, 
            existingAcdcOutputEndnames, allChNames
        )
        self.waitCond.wait(self.mutex)
        self.mutex.unlock()
        return self.abort
    
    def loadAcdcDfs(self, imagesPath, selectedAcdcOutputEndnames):
        for end in selectedAcdcOutputEndnames:
            filePath, _ = load.get_path_from_endname(end, imagesPath)
            acdc_df = pd.read_csv(filePath)
            yield acdc_df
    
    def run_iter_exp(self, exp_path, pos_foldernames, i, tot_exp):
        tot_pos = len(pos_foldernames)
        
        abort = self.emitSelectAcdcOutputFiles(
            exp_path, pos_foldernames, infoText=' to combine',
            allowSingleSelection=False
        )
        if abort:
            self.sigAborted.emit()
            return
        
        # Ask appendend name
        self.mutex.lock()
        self.sigAskAppendName.emit(
            f'{self.mainWin.basename_pos1}acdc_output', 
            self.mainWin.existingAcdcOutputEndnames,
            self.mainWin.selectedAcdcOutputEndnames
        )
        self.waitCond.wait(self.mutex)
        self.mutex.unlock()
        if self.abort:
            self.sigAborted.emit()
            return

        selectedAcdcOutputEndnames = self.mainWin.selectedAcdcOutputEndnames
        existingAcdcOutputEndnames = self.mainWin.existingAcdcOutputEndnames
        appendedName = self.appendedName

        self.signals.initProgressBar.emit(len(pos_foldernames))
        for p, pos in enumerate(pos_foldernames):
            if self.abort:
                self.sigAborted.emit()
                return

            self.logger.log(
                f'Processing experiment n. {i+1}/{tot_exp}, '
                f'{pos} ({p+1}/{tot_pos})'
            )

            imagesPath = os.path.join(exp_path, pos, 'Images')
            basename, chNames = myutils.getBasenameAndChNames(
                imagesPath, useExt=('.tif', '.h5')
            )

            if p == 0:
                abort = self.emitHowCombineMetrics(
                    imagesPath, selectedAcdcOutputEndnames, 
                    existingAcdcOutputEndnames, chNames
                )
                if abort:
                    self.sigAborted.emit()
                    return
                acdcDfs = self.acdcDfs.values()
                # Update selected acdc_dfs since the user could have 
                # loaded additional ones inside the emitHowCombineMetrics
                # dialog
                selectedAcdcOutputEndnames = self.acdcDfs.keys()
            else:
                acdcDfs = self.loadAcdcDfs(
                    imagesPath, selectedAcdcOutputEndnames
                )

            dfs = []
            for i, acdc_df in enumerate(acdcDfs):
                dfs.append(acdc_df.add_suffix(f'_table{i+1}'))
            combined_df = pd.concat(dfs, axis=1)

            newAcdcDf = pd.DataFrame(index=combined_df.index)
            for newColname, equation in self.equations.items():
                newAcdcDf[newColname] = combined_df.eval(equation)
            
            newAcdcDfPath = os.path.join(
                imagesPath, f'{basename}acdc_output_{appendedName}.csv'
            )
            newAcdcDf.to_csv(newAcdcDfPath)

            equationsIniPath = os.path.join(
                imagesPath, f'{basename}equations_{appendedName}.ini'
            )
            equationsConfig = config.ConfigParser()
            if os.path.exists(equationsIniPath):
                equationsConfig.read(equationsIniPath)
            equationsConfig = self.addEquationsToConfigPars(
                equationsConfig, selectedAcdcOutputEndnames, self.equations
            )
            with open(equationsIniPath, 'w') as configfile:
                equationsConfig.write(configfile)

            self.signals.progressBar.emit(1)
        
        return True
    
    def addEquationsToConfigPars(self, cp, selectedAcdcOutputEndnames, equations):
        section = [
            f'df{i+1}:{end}' for i, end in enumerate(selectedAcdcOutputEndnames)
        ]
        section = ';'.join(section)
        if section not in cp:
            cp[section] = {}
        
        for metricName, expression in equations.items():
            cp[section][metricName] = expression
        
        return cp
         
    @worker_exception_handler
    def run(self):
        debugging = False
        expPaths = self.mainWin.expPaths
        tot_exp = len(expPaths)
        self.signals.initProgressBar.emit(0)
        self.errors = {}
        for i, (exp_path, pos_foldernames) in enumerate(expPaths.items()):
            try:
                result = self.run_iter_exp(exp_path, pos_foldernames, i, tot_exp)
                if result is None:
                    return
            except Exception as e:
                traceback_str = traceback.format_exc()
                self.errors[e] = traceback_str
                self.logger.log(traceback_str)

        self.signals.finished.emit(self)

class ConcatAcdcDfsWorker(BaseWorkerUtil):
    sigAborted = Signal()
    sigAskFolder = Signal(str)
    sigSetMeasurements = Signal(object)
    sigAskAppendName = Signal(str, list)

    def __init__(self, mainWin, format='CSV'):
        super().__init__(mainWin)
        if format.startswith('CSV'):
            self._to_format = 'to_csv'
        elif format.startswith('XLS'):
            self._to_format = 'to_excel'
    
    def emitSetMeasurements(self, kwargs):
        self.mutex.lock()
        self.sigSetMeasurements.emit(kwargs)
        self.waitCond.wait(self.mutex)
        self.mutex.unlock()
    
    def emitAskAppendName(self, allPos_acdc_df_basename):
        # Ask appendend name
        self.mutex.lock()
        self.sigAskAppendName.emit(allPos_acdc_df_basename, [])
        self.waitCond.wait(self.mutex)
        self.mutex.unlock()

    @worker_exception_handler
    def run(self):
        debugging = False
        expPaths = self.mainWin.expPaths
        tot_exp = len(expPaths)
        self.signals.initProgressBar.emit(0)
        acdc_dfs_allexp = []
        keys_exp = []
        for i, (exp_path, pos_foldernames) in enumerate(expPaths.items()):
            self.errors = {}
            tot_pos = len(pos_foldernames)
            
            abort = self.emitSelectAcdcOutputFiles(
                exp_path, pos_foldernames, infoText=' to combine',
                allowSingleSelection=True, multiSelection=False
            )
            if abort:
                self.sigAborted.emit()
                return

            selectedAcdcOutputEndname = self.mainWin.selectedAcdcOutputEndnames[0]

            self.signals.initProgressBar.emit(len(pos_foldernames))
            acdc_dfs = []
            keys = []
            for p, pos in enumerate(pos_foldernames):
                if self.abort:
                    self.sigAborted.emit()
                    return

                self.logger.log(
                    f'Processing experiment n. {i+1}/{tot_exp}, '
                    f'{pos} ({p+1}/{tot_pos})'
                )

                images_path = os.path.join(exp_path, pos, 'Images')

                ls = myutils.listdir(images_path)

                acdc_output_file = [
                    f for f in ls 
                    if f.endswith(f'{selectedAcdcOutputEndname}.csv')
                ]
                if not acdc_output_file:
                    self.logger.log(
                        f'{pos} does not contain any '
                        f'{selectedAcdcOutputEndname}.csv file. '
                        'Skipping it.'
                    )
                    self.signals.progressBar.emit(1)
                    continue
                
                acdc_df_filepath = os.path.join(images_path, acdc_output_file[0])
                acdc_df = pd.read_csv(acdc_df_filepath).set_index('Cell_ID')
                acdc_dfs.append(acdc_df)
                keys.append(pos)

                self.signals.progressBar.emit(1)

            acdc_df_allpos = pd.concat(
                acdc_dfs, keys=keys, names=['Position_n', 'Cell_ID']
            )
            acdc_df_allpos['experiment_folderpath'] = exp_path
            
            basename, chNames = myutils.getBasenameAndChNames(
                images_path, useExt=('.tif', '.h5')
            )
            df_metadata = load.load_metadata_df(images_path)
            SizeZ = df_metadata.at['SizeZ', 'values']
            SizeZ = int(float(SizeZ))
            existing_colnames = acdc_df_allpos.columns
            isSegm3D = any([col.endswith('3D') for col in existing_colnames])
            
            kwargs = {
                'loadedChNames': chNames, 
                'notLoadedChNames': [],
                'isZstack': SizeZ > 1,
                'isSegm3D': isSegm3D,
                'existing_colnames': existing_colnames
            }
            self.emitSetMeasurements(kwargs)
            if self.abort:
                self.sigAborted.emit()
                return
            
            selected_cols = [
                col for col in self.selectedColumns 
                if col in acdc_df_allpos.columns
            ]
            acdc_df_allpos = acdc_df_allpos[selected_cols]
            acdc_dfs_allexp.append(acdc_df_allpos)
            exp_name = os.path.basename(exp_path)
            keys_exp.append(exp_name)

            allpos_dir = os.path.join(exp_path, 'AllPos_acdc_output')
            if not os.path.exists(allpos_dir):
                os.mkdir(allpos_dir)
            
            allPos_acdc_df_basename = f'AllPos_{selectedAcdcOutputEndname}'
            self.emitAskAppendName(allPos_acdc_df_basename)
            if self.abort:
                self.sigAborted.emit()
                return
            
            acdc_dfs_allpos_filepath = os.path.join(
                allpos_dir, self.concat_df_filename
            )

            self.logger.log(
                'Saving all positions concatenated file to '
                f'"{acdc_dfs_allpos_filepath}"'
            )
            to_format_func = getattr(acdc_df_allpos, self._to_format)
            to_format_func(acdc_dfs_allpos_filepath)
            self.acdc_dfs_allpos_filepath = acdc_dfs_allpos_filepath

        if len(keys_exp) > 1:
            allExp_filename = f'multiExp_{self.concat_df_filename}'
            self.mutex.lock()
            self.sigAskFolder.emit(allExp_filename)
            self.waitCond.wait(self.mutex)
            self.mutex.unlock()
            if self.abort:
                self.sigAborted.emit()
                return
            
            acdc_df_allexp = pd.concat(
                acdc_dfs_allexp, keys=keys_exp, names=['experiment_foldername']
            )
            acdc_dfs_allexp_filepath = os.path.join(
                self.allExpSaveFolder, allExp_filename
            )
            self.logger.log(
                'Saving multiple experiments concatenated file to '
                f'"{acdc_dfs_allexp_filepath}"'
            )
            to_format_func = getattr(acdc_df_allexp, self._to_format)
            to_format_func(acdc_dfs_allexp_filepath)

        self.signals.finished.emit(self)

class ToImajeJroiWorker(BaseWorkerUtil):
    def __init__(self, mainWin):
        super().__init__(mainWin)
        
    @worker_exception_handler
    def run(self):
        from roifile import ImagejRoi, roiwrite

        debugging = False
        expPaths = self.mainWin.expPaths
        tot_exp = len(expPaths)
        self.signals.initProgressBar.emit(0)
        for i, (exp_path, pos_foldernames) in enumerate(expPaths.items()):
            self.errors = {}
            tot_pos = len(pos_foldernames)

            abort = self.emitSelectSegmFiles(exp_path, pos_foldernames)
            if abort:
                self.signals.finished.emit(self)
                return
            
            for p, pos in enumerate(pos_foldernames):
                if self.abort:
                    self.signals.finished.emit(self)
                    return

                self.logger.log(
                    f'Processing experiment n. {i+1}/{tot_exp}, '
                    f'{pos} ({p+1}/{tot_pos})'
                )

                images_path = os.path.join(exp_path, pos, 'Images')
                endFilenameSegm = self.mainWin.endFilenameSegm
                ls = myutils.listdir(images_path)
                file_path = [
                    os.path.join(images_path, f) for f in ls 
                    if f.endswith(f'{endFilenameSegm}.npz')
                ][0]
                
                posData = load.loadData(file_path, '')

                self.signals.sigUpdatePbarDesc.emit(f'Processing {posData.pos_path}')

                posData.getBasenameAndChNames()
                posData.buildPaths()

                posData.loadOtherFiles(
                    load_segm_data=True,
                    load_metadata=True,
                    end_filename_segm=endFilenameSegm
                )
    
                if posData.SizeT > 1:
                    rois = []
                    max_ID = posData.segm_data.max()
                    for t, lab in enumerate(posData.segm_data):
                        rois_t = myutils.from_lab_to_imagej_rois(
                            lab, ImagejRoi, t=t, SizeT=posData.SizeT, 
                            max_ID=max_ID
                        )
                        rois.extend(rois_t)
                else:
                    rois = myutils.from_lab_to_imagej_rois(
                        posData.segm_data, ImagejRoi
                    )

                roi_filepath = posData.segm_npz_path.replace('.npz', '.zip')
                roi_filepath = roi_filepath.replace('_segm', '_imagej_rois')

                try:
                    os.remove(roi_filepath)
                except Exception as e:
                    pass

                roiwrite(roi_filepath, rois)
                        
        self.signals.finished.emit(self)


class ToSymDivWorker(QObject):
    progressBar = Signal(int, int, float)

    def __init__(self, mainWin):
        QObject.__init__(self)
        self.signals = signals()
        self.abort = False
        self.logger = workerLogger(self.signals.progress)
        self.mutex = QMutex()
        self.waitCond = QWaitCondition()
        self.mainWin = mainWin

    def emitSelectSegmFiles(self, exp_path, pos_foldernames):
        self.mutex.lock()
        self.signals.sigSelectSegmFiles.emit(exp_path, pos_foldernames)
        self.waitCond.wait(self.mutex)
        self.mutex.unlock()
        if self.abort:
            return True
        else:
            return False

    @worker_exception_handler
    def run(self):
        debugging = False
        expPaths = self.mainWin.expPaths
        tot_exp = len(expPaths)
        self.signals.initProgressBar.emit(0)
        for i, (exp_path, pos_foldernames) in enumerate(expPaths.items()):
            self.errors = {}
            self.missingAnnotErrors = {}
            tot_pos = len(pos_foldernames)
            self.allPosDataInputs = []
            posDatas = []
            self.logger.log('-'*30)
            expFoldername = os.path.basename(exp_path)

            abort = self.emitSelectSegmFiles(exp_path, pos_foldernames)
            if abort:
                self.signals.finished.emit(self)
                return

            self.signals.initProgressBar.emit(len(pos_foldernames))
            for p, pos in enumerate(pos_foldernames):
                if self.abort:
                    self.signals.finished.emit(self)
                    return

                self.logger.log(
                    f'Processing experiment n. {i+1}/{tot_exp}, '
                    f'{pos} ({p+1}/{tot_pos})'
                )

                pos_path = os.path.join(exp_path, pos)
                images_path = os.path.join(pos_path, 'Images')
                basename, chNames = myutils.getBasenameAndChNames(
                    images_path, useExt=('.tif', '.h5')
                )

                self.signals.sigUpdatePbarDesc.emit(f'Loading {pos_path}...')

                # Use first found channel, it doesn't matter for metrics
                for chName in chNames:
                    file_path = myutils.getChannelFilePath(images_path, chName)
                    if file_path:
                        break
                else:
                    raise FileNotFoundError(
                        f'None of the channels "{chNames}" were found in the path '
                        f'"{images_path}".'
                    )

                # Load data
                posData = load.loadData(file_path, chName)
                posData.getBasenameAndChNames(useExt=('.tif', '.h5'))

                posData.loadOtherFiles(
                    load_segm_data=False,
                    load_acdc_df=True,
                    load_metadata=True,
                    loadSegmInfo=True
                )

                posDatas.append(posData)

                self.allPosDataInputs.append({
                    'file_path': file_path,
                    'chName': chName
                })
            
            # Iterate pos and calculate metrics
            numPos = len(self.allPosDataInputs)
            for p, posDataInputs in enumerate(self.allPosDataInputs):
                file_path = posDataInputs['file_path']
                chName = posDataInputs['chName']

                posData = load.loadData(file_path, chName)

                self.signals.sigUpdatePbarDesc.emit(f'Processing {posData.pos_path}')

                posData.getBasenameAndChNames(useExt=('.tif', '.h5'))
                posData.buildPaths()
                posData.loadImgData()

                posData.loadOtherFiles(
                    load_segm_data=False,
                    load_acdc_df=True,
                    end_filename_segm=self.mainWin.endFilenameSegm
                )
                if not posData.acdc_df_found:
                    relPath = (
                        f'...{os.sep}{expFoldername}'
                        f'{os.sep}{posData.pos_foldername}'
                    )
                    self.logger.log(
                        f'WARNING: Skipping "{relPath}" '
                        f'because acdc_output.csv file was not found.'
                    )
                    self.missingAnnotErrors[relPath] = (
                        f'<br>FileNotFoundError: the Positon "{relPath}" '
                        'does not have the <code>acdc_output.csv</code> file.<br>')
                    
                    continue
                
                acdc_df_filename = os.path.basename(posData.acdc_output_csv_path)
                self.logger.log(
                    'Loaded path:\n'
                    f'ACDC output file name: "{acdc_df_filename}"'
                )

                self.logger.log('Building tree...')
                try:
                    tree = core.LineageTree(posData.acdc_df)
                    error = tree.build()
                    if isinstance(error, KeyError):
                        self.logger.log(str(error))
                        
                        self.logger.log(
                            'WARNING: Annotations missing in '
                            f'"{posData.acdc_output_csv_path}"'
                        )
                        self.missingAnnotErrors[acdc_df_filename] = str(error)
                        continue
                    elif error is not None:
                        raise error
                    posData.acdc_df = tree.df
                except Exception as error:
                    traceback_format = traceback.format_exc()
                    self.logger.log(traceback_format)
                    self.errors[error] = traceback_format
                
                try:
                    posData.acdc_df.to_csv(posData.acdc_output_csv_path)
                except PermissionError:
                    traceback_str = traceback.format_exc()
                    self.mutex.lock()
                    self.signals.sigPermissionError.emit(
                        traceback_str, posData.acdc_output_csv_path
                    )
                    self.waitCond.wait(self.mutex)
                    self.mutex.unlock()
                    posData.acdc_df.to_csv(posData.acdc_output_csv_path)
                
                self.signals.progressBar.emit(1)
                
        self.signals.finished.emit(self)

class AlignWorker(BaseWorkerUtil):
    sigAborted = Signal()
    sigAskUseSavedShifts = Signal(str, str)
    sigAskSelectChannel = Signal(list)

    def __init__(self, mainWin):
        super().__init__(mainWin)
    
    def emitAskUseSavedShifts(self, expPath, basename):
        self.mutex.lock()
        self.sigAskUseSavedShifts.emit(expPath, basename)
        self.waitCond.wait(self.mutex)
        self.mutex.unlock()
        return self.abort
    
    def emitAskSelectChannel(self, channels):
        self.mutex.lock()
        self.sigAskSelectChannel.emit(channels)
        self.waitCond.wait(self.mutex)
        self.mutex.unlock()
        return self.abort

    @worker_exception_handler
    def run(self):
        expPaths = self.mainWin.expPaths
        tot_exp = len(expPaths)
        self.signals.initProgressBar.emit(0)
        for i, (exp_path, pos_foldernames) in enumerate(expPaths.items()):
            self.errors = {}
            tot_pos = len(pos_foldernames)

            shiftsFound = False
            for pos in pos_foldernames:
                images_path = os.path.join(exp_path, pos, 'Images')
                ls = myutils.listdir(images_path)
                for file in ls:
                    if file.endswith('align_shift.npy'):
                        shiftsFound = True
                        basename, chNames = myutils.getBasenameAndChNames(
                            images_path, useExt=('.tif', '.h5')
                        )
                        break
                if shiftsFound:
                    break
            
            savedShiftsHow = None
            if shiftsFound:
                basename_ch0 = f'{basename}{chNames[0]}_'
                abort = self.emitAskUseSavedShifts(exp_path, basename_ch0)
                if abort:
                    self.sigAborted.emit()
                    return

                savedShiftsHow = self.savedShiftsHow

            self.signals.initProgressBar.emit(len(pos_foldernames))
            for p, pos in enumerate(pos_foldernames):
                if self.abort:
                    self.sigAborted.emit()
                    return

                self.logger.log('*'*40)
                self.logger.log(
                    f'Processing experiment n. {i+1}/{tot_exp}, '
                    f'{pos} ({p+1}/{tot_pos})'
                )

                pos_path = os.path.join(exp_path, pos)
                images_path = os.path.join(pos_path, 'Images')
                basename, chNames = myutils.getBasenameAndChNames(
                    images_path, useExt=('.tif', '.h5')
                )

                self.signals.sigUpdatePbarDesc.emit(f'Loading {pos_path}...')

                if p == 0:
                    self.logger.log(f'Asking to select reference channel...')
                    abort = self.emitAskSelectChannel(chNames)
                    if abort:
                        self.sigAborted.emit()
                        return
                    chName = self.chName
                
                file_path = myutils.getChannelFilePath(images_path, chName)

                # Load data
                posData = load.loadData(file_path, chName)
                posData.getBasenameAndChNames(useExt=('.tif', '.h5'))
                posData.buildPaths()
                posData.loadImgData()

                posData.loadOtherFiles(
                    load_segm_data=False, 
                    load_shifts=True,
                    loadSegmInfo=True
                )

                if posData.img_data.ndim == 4:
                    align_func = core.align_frames_3D
                    if posData.segmInfo_df is None:
                        raise FileNotFoundError(
                            'To align 4D data you need to select which z-slice '
                            'you want to use for alignment. Please run the module '
                            '`1. Launch data prep module...` before aligning the '
                            'frames. (z-slice info MISSING from position '
                            f'"{posData.relPath}")'
                        )
                    df = posData.segmInfo_df.loc[posData.filename]
                    zz = df['z_slice_used_dataPrep'].to_list()
                elif posData.img_data.ndim == 3:
                    align_func = core.align_frames_2D
                    zz = None
                
                useSavedShifts = (
                    savedShiftsHow == 'use_saved_shifts'
                    and posData.loaded_shifts is not None
                )
                if useSavedShifts:
                    user_shifts = posData.loaded_shifts
                else:
                    user_shifts = None
                
                if savedShiftsHow == 'rever_alignment':
                    if posData.loaded_shifts is None:
                        self.logger.log(
                            f'WARNING: Cannot revert alignment in "{posData.relPath}" '
                            'since it is missing previously computed shifts. '
                            'Skipping this positon.'
                        )
                        continue
                    
                    # Revert alignment and save selected channel
                    for chName in chNames:
                        self.logger.log(
                            f'Reverting alignment on "{chName}"...'
                        )
                        if chName == posData.user_ch_name:
                            data = posData.img_data
                        else:
                            file_path = myutils.getChannelFilePath(
                                images_path, chName
                            )
                            data = load.load_image_file(file_path)
                        
                        self.signals.sigInitInnerPbar.emit(len(data)-1)
                        revertedData = core.revert_alignment(
                            posData.loaded_shifts, data, 
                            sigPyqt=self.signals.sigUpdateInnerPbar
                        )
                        self.logger.log(
                            f'Saving "{chName}"...'
                        )
                        self.signals.sigInitInnerPbar.emit(0)
                        self.saveAlignedData(
                            revertedData, images_path, posData.basename, 
                            chName, self.revertedAlignEndname,
                            ext=posData.ext
                        )
                        del revertedData, data
                else:
                    for chName in chNames:
                        self.logger.log(
                            f'Aligning "{chName}"...'
                        )
                        if chName == posData.user_ch_name:
                            data = posData.img_data
                        else:
                            file_path = myutils.getChannelFilePath(
                                images_path, chName
                            )
                            data = load.load_image_file(file_path)
                        self.signals.sigInitInnerPbar.emit(len(data)-1)
                        
                        alignedImgData, shifts = align_func(
                            data, slices=zz, user_shifts=user_shifts,
                            sigPyqt=self.signals.sigUpdateInnerPbar
                        )
                        self.logger.log(f'Saving "{chName}"...')
                        np.save(posData.align_shifts_path, shifts)
                        
                        self.signals.sigInitInnerPbar.emit(0)
                        self.saveAlignedData(
                            alignedImgData, images_path, posData.basename, 
                            chName, '', ext=posData.non_aligned_ext
                        )
                        self.saveAlignedData(
                            alignedImgData, images_path, posData.basename, 
                            chName, 'aligned', ext='.npz'
                        )
                        del alignedImgData, data
                
        self.signals.finished.emit(self)
    
    def saveAlignedData(
            self, data, imagesPath, basename, chName, endname, ext='.tif'
        ):
        if endname:
            newFilename = f'{basename}{chName}_{endname}{ext}'
        else:
            newFilename = f'{basename}{chName}{ext}'
        
        filePath = os.path.join(imagesPath, newFilename)

        if ext == '.tif':
            SizeT = data.shape[0]
            SizeZ = 1
            if data.ndim == 4:
                SizeZ = data.shape[1]
            myutils.to_tiff(filePath, data)
        elif ext == '.npz':
            np.savez_compressed(filePath, data)
        elif ext == '.h5':
            load.save_to_h5(filePath, data)

class ToObjCoordsWorker(BaseWorkerUtil):
    def __init__(self, mainWin):
        super().__init__(mainWin)
        
    @worker_exception_handler
    def run(self):
        debugging = False
        expPaths = self.mainWin.expPaths
        tot_exp = len(expPaths)
        self.signals.initProgressBar.emit(0)
        for i, (exp_path, pos_foldernames) in enumerate(expPaths.items()):
            self.errors = {}
            tot_pos = len(pos_foldernames)

            abort = self.emitSelectSegmFiles(exp_path, pos_foldernames)
            if abort:
                self.signals.finished.emit(self)
                return
            
            for p, pos in enumerate(pos_foldernames):
                if self.abort:
                    self.signals.finished.emit(self)
                    return

                self.logger.log(
                    f'Processing experiment n. {i+1}/{tot_exp}, '
                    f'{pos} ({p+1}/{tot_pos})'
                )

                images_path = os.path.join(exp_path, pos, 'Images')
                endFilenameSegm = self.mainWin.endFilenameSegm
                ls = myutils.listdir(images_path)
                file_path = [
                    os.path.join(images_path, f) for f in ls 
                    if f.endswith(f'{endFilenameSegm}.npz')
                ][0]
                
                posData = load.loadData(file_path, '')

                self.signals.sigUpdatePbarDesc.emit(f'Processing {posData.pos_path}')

                posData.getBasenameAndChNames()
                posData.buildPaths()

                posData.loadOtherFiles(
                    load_segm_data=True,
                    load_metadata=True,
                    end_filename_segm=endFilenameSegm
                )

                if posData.SizeT == 1:
                    posData.segm_data = posData.segm_data[np.newaxis]
                
                dfs = []
                n_frames = len(posData.segm_data)
                self.signals.initProgressBar.emit(n_frames)
                for frame_i, lab in enumerate(posData.segm_data):
                    df_coords_i = myutils.from_lab_to_obj_coords(lab)
                    dfs.append(df_coords_i)
                    self.signals.progressBar.emit(1)
                df_filepath = posData.segm_npz_path.replace('.npz', '.csv')
                df_filepath = df_filepath.replace('_segm', '_objects_coordinates')

                keys = list(range(len(posData.segm_data)))
                df = pd.concat(dfs, keys=keys, names=['frame_i'])
                
                self.signals.initProgressBar.emit(0)
                df.to_csv(df_filepath)
                        
        self.signals.finished.emit(self)

class Stack2DsegmTo3Dsegm(BaseWorkerUtil):
    sigAskAppendName = Signal(str, list)
    sigAborted = Signal()

    def __init__(self, mainWin, SizeZ):
        super().__init__(mainWin)
        self.SizeZ = SizeZ

    @worker_exception_handler
    def run(self):
        debugging = False
        expPaths = self.mainWin.expPaths
        tot_exp = len(expPaths)
        self.signals.initProgressBar.emit(0)
        for i, (exp_path, pos_foldernames) in enumerate(expPaths.items()):
            self.errors = {}
            tot_pos = len(pos_foldernames)

            self.mainWin.infoText = f'Select <b>2D segmentation file to stack</b>'
            abort = self.emitSelectSegmFiles(exp_path, pos_foldernames)
            if abort:
                self.sigAborted.emit()
                return
            
            # Ask appendend name
            self.mutex.lock()
            self.sigAskAppendName.emit(
                self.mainWin.endFilenameSegm, self.mainWin.existingSegmEndNames
            )
            self.waitCond.wait(self.mutex)
            self.mutex.unlock()
            if self.abort:
                self.sigAborted.emit()
                return

            appendedName = self.appendedName
            self.signals.initProgressBar.emit(len(pos_foldernames))
            for p, pos in enumerate(pos_foldernames):
                if self.abort:
                    self.sigAborted.emit()
                    return

                self.logger.log(
                    f'Processing experiment n. {i+1}/{tot_exp}, '
                    f'{pos} ({p+1}/{tot_pos})'
                )

                images_path = os.path.join(exp_path, pos, 'Images')
                endFilenameSegm = self.mainWin.endFilenameSegm
                ls = myutils.listdir(images_path)
                file_path = [
                    os.path.join(images_path, f) for f in ls 
                    if f.endswith(f'{endFilenameSegm}.npz')
                ][0]
                
                posData = load.loadData(file_path, '')

                self.signals.sigUpdatePbarDesc.emit(f'Processing {posData.pos_path}')

                posData.getBasenameAndChNames()
                posData.buildPaths()

                posData.loadOtherFiles(
                    load_segm_data=True,
                    load_acdc_df=True,
                    load_metadata=True,
                    end_filename_segm=endFilenameSegm
                )
                if posData.segm_data.ndim == 2:
                    posData.segm_data = posData.segm_data[np.newaxis]
                
                self.logger.log('Stacking 2D into 3D objects...')
                
                numFrames = len(posData.segm_data)
                self.signals.sigInitInnerPbar.emit(numFrames)
                T, Y, X = posData.segm_data.shape
                newShape = (T, self.SizeZ, Y, X)
                segmData2D = np.zeros(newShape, dtype=np.uint32)
                for frame_i, lab in enumerate(posData.segm_data):
                    stacked_lab = core.stack_2Dlab_to_3D(lab, self.SizeZ)
                    segmData2D[frame_i] = stacked_lab

                    self.signals.sigUpdateInnerPbar.emit(1)

                self.logger.log('Saving stacked 3D segmentation file...')
                segmFilename, ext = os.path.splitext(posData.segm_npz_path)
                newSegmFilepath = f'{segmFilename}_{appendedName}.npz'
                segmData2D = np.squeeze(segmData2D)
                np.savez_compressed(newSegmFilepath, segmData2D)
                
                self.signals.progressBar.emit(1)

        self.signals.finished.emit(self)

class MigrateUserProfileWorker(QObject):
    finished = Signal(object)
    critical = Signal(object)
    progress = Signal(str)
    debug = Signal(object)

    def __init__(self, src_path, dst_path, acdc_folders):
        QObject.__init__(self)
        self.signals = signals()
        self.src_path = src_path
        self.dst_path = dst_path
        self.acdc_folders = acdc_folders
    
    @worker_exception_handler
    def run(self):
        import shutil
        from . import models_path

        self.progress.emit(
            'Migrating user profile data from '
            f'"{self.src_path}" to "{self.dst_path}"...'
        )
        acdc_folders = self.acdc_folders
        self.signals.initProgressBar.emit(2*len(acdc_folders))
        dst_folder = os.path.basename(self.dst_path)
        folders_to_remove = []
        for acdc_folder in acdc_folders:
            if acdc_folder == dst_folder:
                # Skip the destination folder that would be picked up if the 
                # user called it with acdc at the start of the name
                self.signals.progressBar.emit(2)
                continue
            src = os.path.join(self.src_path, acdc_folder)
            dst = os.path.join(self.dst_path, acdc_folder)
            self.progress.emit(f'Copying {src} to {dst}...')
            files_failed_move = copy_or_move_tree(
                src, dst, copy=False,
                sigInitPbar=self.signals.sigInitInnerPbar, 
                sigUpdatePbar=self.signals.sigUpdateInnerPbar
            )
            folders_to_remove.append(src)
            self.signals.progressBar.emit(1)
        
        for to_remove in folders_to_remove:
            try:
                self.progress.emit(f'Removing "{to_remove}"...')
                shutil.rmtree(to_remove)
            except Exception as err:
                self.progress.emit(
                    '--------------------------------------------------------\n'
                    f'[WARNING]: Removal of the folder "{to_remove}" failed. '
                    'Please remove manually.\n'
                    '--------------------------------------------------------'
                )
            finally:
                self.signals.progressBar.emit(1)
        
        # Update model's paths
        load.migrate_models_paths(self.dst_path)        
        
        # Store user profile data folder path
        from . import user_profile_path_txt
        os.makedirs(os.path.dirname(user_profile_path_txt), exist_ok=True)
        with open(user_profile_path_txt, 'w') as txt:
            txt.write(self.dst_path)
        
        self.finished.emit(self)

class DelObjectsOutsideSegmROIWorker(QObject):
    finished = Signal(object)
    critical = Signal(object)
    progress = Signal(str)
    debug = Signal(object)

    def __init__(
            self, 
            segm_roi_endname: os.PathLike, 
            segm_data: np.ndarray,
            images_path: os.PathLike
        ):
        QObject.__init__(self)
        self.signals = signals()
        self.segm_roi_endname = segm_roi_endname
        self.segm_data = segm_data
        self.images_path = images_path
        
    @worker_exception_handler
    def run(self):
        segm_roi_endname = self.segm_roi_endname
        segm_roi_filepath, _ = load.get_path_from_endname(
            segm_roi_endname, self.images_path
        )
        self.progress.emit(f'Loading segmentation file "{segm_roi_filepath}"...')
        segm_roi_data = load.load_image_file(segm_roi_filepath)
        
        self.progress.emit(f'Deleting objects outside of selected ROIs...')
        cleared_segm_data, delIDs = transformation.del_objs_outside_segm_roi(
            segm_roi_data, self.segm_data
        )
        
        self.finished.emit((self, cleared_segm_data, delIDs))

class ConcatSpotmaxDfsWorker(BaseWorkerUtil):
    sigAborted = Signal()
    sigAskFolder = Signal(str)
    sigSetMeasurements = Signal(object)
    sigAskAppendName = Signal(str, list)

    def __init__(self, mainWin, format='CSV'):
        super().__init__(mainWin)
        if format.startswith('CSV'):
            self._final_ext = '.csv'
        elif format.startswith('XLS'):
            self._final_ext = '.xlsx'
    
    def emitSetMeasurements(self, kwargs):
        self.mutex.lock()
        self.sigSetMeasurements.emit(kwargs)
        self.waitCond.wait(self.mutex)
        self.mutex.unlock()
    
    def emitAskAppendName(self, allPos_spotmax_df_basename):
        # Ask appendend name
        self.mutex.lock()
        self.sigAskAppendName.emit(allPos_spotmax_df_basename, [])
        self.waitCond.wait(self.mutex)
        self.mutex.unlock()

    @worker_exception_handler
    def run(self):
        from spotmax import DFs_FILENAMES
        import spotmax.io
        
        debugging = False
        expPaths = self.mainWin.expPaths
        tot_exp = len(expPaths)
        self.signals.initProgressBar.emit(0)
        spotmax_dfs_allexp = []
        keys_exp = []
        for i, (exp_path, pos_foldernames) in enumerate(expPaths.items()):
            self.errors = {}
            tot_pos = len(pos_foldernames)
            
            abort = self.emitSelectSpotmaxRun(
                exp_path, pos_foldernames, infoText=' to combine',
                allowSingleSelection=True, multiSelection=False
            )
            if abort:
                self.sigAborted.emit()
                return

            if self.skipExp:
                self.logger.log(
                    '[WARNING] The following experiment does not contain '
                    f'valid spotMAX output files. Skipping it. "{exp_path}"'
                )
                continue
            
            selectedSpotmaxRuns = self.mainWin.selectedSpotmaxRuns

            self.signals.initProgressBar.emit(len(pos_foldernames))
            dfs_spots = {}
            dfs_aggr = {}
            pos_runs = {}
            for p, pos in enumerate(pos_foldernames):
                if self.abort:
                    self.sigAborted.emit()
                    return

                self.logger.log(
                    f'Processing experiment n. {i+1}/{tot_exp}, '
                    f'{pos} ({p+1}/{tot_pos})'
                )

                spotmax_output_path = os.path.join(
                    exp_path, pos, 'spotMAX_output'
                )
                for run_desc in selectedSpotmaxRuns:
                    run, desc = run_desc.split('...')
                    for _, pattern_filename in DFs_FILENAMES.items():
                        run_filename = pattern_filename.replace('*rn*', run)
                        run_filename = run_filename.replace('*desc*', desc)
                        aggr_filename = f'{run_filename}_aggregated.csv'
                        aggr_filepath = os.path.join(
                            spotmax_output_path, aggr_filename
                        )
                        if not os.path.exists(aggr_filepath):
                            continue
                        df_spots_filename = f'{run_filename}.h5'
                        spots_filepath = os.path.join(
                            spotmax_output_path, df_spots_filename
                        )
                        ext_spots = '.h5'
                        if not os.path.exists(spots_filepath):
                            df_spots_filename = f'{run_filename}.csv'
                            spots_filepath = os.path.join(
                                spotmax_output_path, df_spots_filename
                            )
                            ext_spots = '.csv'
                        if not os.path.exists(spots_filepath):
                            continue
                        
                        analysis_step = re.findall(
                            r'\*rn\*(.*)\*desc\*', pattern_filename
                        )[0]
                        df_spots = spotmax.io.load_spots_table(
                            spotmax_output_path, df_spots_filename
                        )
                        df_aggregated = pd.read_csv(
                            aggr_filepath, index_col=['frame_i', 'Cell_ID']
                        )
                        key = (run, analysis_step, desc, ext_spots)
                        if key not in dfs_spots:
                            dfs_spots[key] = []
                            dfs_aggr[key] = []
                            pos_runs[key] = []
                        dfs_spots[key].append(df_spots)
                        dfs_aggr[key].append(df_aggregated)
                        pos_runs[key].append(pos)

                self.signals.progressBar.emit(1)        
            
            allpos_folderpath = os.path.join(exp_path, 'spotMAX_multipos_output')
            os.makedirs(allpos_folderpath, exist_ok=True)
            
            for key, dfs in dfs_spots.items():
                pos_keys = pos_runs[key]
                run, analysis_step, desc, ext_spots = key
                if ext_spots == '.csv':
                    ext_spots = self._final_ext
                filename = f'multipos_{run}{analysis_step}{desc}{ext_spots}'
                spotmax.io.save_concat_dfs(
                    dfs, pos_keys, allpos_folderpath, filename, ext_spots
                )
            
            for key, dfs in dfs_aggr.items():
                pos_keys = pos_runs[key]
                run, analysis_step, desc, _ = key
                filename = (
                    f'multipos_{run}{analysis_step}{desc}'
                    f'_aggregated_{self._final_ext}'
                )
                spotmax.io.save_concat_dfs(
                    dfs, pos_keys, allpos_folderpath, filename, self._final_ext
                )
                
        self.signals.finished.emit(self)

class FilterObjsFromCoordsTable(BaseWorkerUtil):
    sigAskAppendName = Signal(str, list)
    sigAborted = Signal()
    sigSetColumnsNames = Signal(object, object, object)

    def __init__(self, mainWin):
        super().__init__(mainWin)

    def emitSetColumnsNames(self, columns, categories, optionalCategories):
        self.mutex.lock()
        self.sigSetColumnsNames.emit(columns, categories, optionalCategories)
        self.waitCond.wait(self.mutex)
        self.mutex.unlock()
        return self.abort 
    
    def getColumnsCategories(
            self, df_coords, exp_path, pos_foldernames, endFilenameSegm
        ):
        columns = df_coords.columns.to_list()
        categories = ['X coord. column', 'Y coord. column']
        optionalCategories = []
        
        images_path = os.path.join(exp_path, pos_foldernames[0], 'Images')
        metadata_df = load.load_metadata_df(images_path)
        SizeT = float(metadata_df.at['SizeT', 'values'])
        SizeZ = float(metadata_df.at['SizeZ', 'values'])
        
        segmData = load.load_segm_file(
            images_path, end_name_segm_file=endFilenameSegm
        )
        
        if segmData.ndim == 4:
            categories.append('Z coord. column')
            categories.append('Frame index column')
        elif segmData.ndim == 3:
            if SizeZ > 1 and SizeT == 1:
                # 3D z-stack data
                categories.append('Z coord. column')
            else:
                optionalCategories.append('Z coord. column')
                
            if SizeT > 1:
                # 3D time-lapse
                categories.append('Frame index column')
            else:
                optionalCategories.append('Frame index column')
        else:
            optionalCategories.append('Z coord. column')
            optionalCategories.append('Frame index column')
        
        if len(pos_foldernames) > 1:
            categories.append('Position_n')
        else:
            optionalCategories.append('Position_n')
        
        return columns, categories, optionalCategories
        
    def getDfCoords(
            self, df_coords, selectedColumnsPerCategory, pos_foldername, frame_i
        ):
        pos_col = selectedColumnsPerCategory.get('Position_n', 'None')
        frame_i_col = selectedColumnsPerCategory.get(
            'Frame index column', 'None'
        )
        x_col = selectedColumnsPerCategory['X coord. column']
        y_col = selectedColumnsPerCategory['Y coord. column']
        if pos_col != 'None':
            df_coords = df_coords[df_coords[pos_col] == pos_foldername]
        if frame_i_col != 'None':
            df_coords = df_coords[df_coords[frame_i_col] == frame_i]
        
        xy_cols = [x_col, y_col]
        
        df_out = pd.DataFrame(
            index=df_coords.index, 
            data=df_coords[xy_cols].values,
            columns=['x', 'y']
        )
        z_col = selectedColumnsPerCategory.get('Z coord. column', 'None')
        if z_col != 'None':
            df_out['z'] =  df_coords[z_col]
        
        return df_out
    
    @worker_exception_handler
    def run(self):
        debugging = False
        expPaths = self.mainWin.expPaths
        tot_exp = len(expPaths)
        self.signals.initProgressBar.emit(0)
        for i, (exp_path, pos_foldernames) in enumerate(expPaths.items()):
            self.errors = {}
            tot_pos = len(pos_foldernames)

            self.mainWin.infoText = f'Select <b>segmentation file to filter</b>'
            abort = self.emitSelectSegmFiles(exp_path, pos_foldernames)
            if abort:
                self.sigAborted.emit()
                return
            endFilenameSegm = self.mainWin.endFilenameSegm
            
            self.logger.log('Asking to select the CSV table file...')
            
            abort = self.emitSelectFile(
                exp_path, 'Select CSV table file with coordinates to filter',
                'CSV (*.csv)'
            )
            if abort:
                self.sigAborted.emit()
                return
            
            self.logger.log(
                f'Loading table file `{self.mainWin.selectedFilepath}`..'
            )
            df_coords = pd.read_csv(self.mainWin.selectedFilepath)
            
            columns, categories, optionalCategories = self.getColumnsCategories(
                df_coords, exp_path, pos_foldernames, endFilenameSegm
            )            
            
            abort = self.emitSetColumnsNames(
                columns, categories, optionalCategories
            )
            if abort:
                self.sigAborted.emit()
                return
            
            selectedColumnsPerCategory = self.mainWin.selectedColumnsPerCategory
            
            # Ask appendend name
            self.mutex.lock()
            self.sigAskAppendName.emit(
                self.mainWin.endFilenameSegm, 
                self.mainWin.existingSegmEndNames
            )
            self.waitCond.wait(self.mutex)
            self.mutex.unlock()
            if self.abort:
                self.sigAborted.emit()
                return

            appendedName = self.appendedName
            self.signals.initProgressBar.emit(len(pos_foldernames))
            for p, pos in enumerate(pos_foldernames):
                if self.abort:
                    self.sigAborted.emit()
                    return

                self.logger.log(
                    f'Processing experiment n. {i+1}/{tot_exp}, '
                    f'{pos} ({p+1}/{tot_pos})'
                )

                images_path = os.path.join(exp_path, pos, 'Images')
                ls = myutils.listdir(images_path)
                file_path = [
                    os.path.join(images_path, f) for f in ls 
                    if f.endswith(f'{endFilenameSegm}.npz')
                ][0]
                
                posData = load.loadData(file_path, '')

                self.signals.sigUpdatePbarDesc.emit(f'Processing {posData.pos_path}')

                posData.getBasenameAndChNames()
                posData.buildPaths()

                posData.loadOtherFiles(
                    load_segm_data=True,
                    load_acdc_df=True,
                    load_metadata=True,
                    end_filename_segm=endFilenameSegm
                )
                if posData.SizeT == 1:
                    posData.segm_data = posData.segm_data[np.newaxis]
                
                self.logger.log('Filtering objects...')
                
                numFrames = len(posData.segm_data)
                self.signals.sigInitInnerPbar.emit(numFrames)
                filteredSegmData = np.zeros_like(posData.segm_data)
                for frame_i, lab in enumerate(posData.segm_data):
                    df_coords_frame_i = self.getDfCoords(
                        df_coords, selectedColumnsPerCategory, pos, frame_i
                    )
                    if df_coords_frame_i.empty:
                        num_frames_missing = len(posData.segm_data[frame_i:])
                        self.signals.sigUpdateInnerPbar.emit(num_frames_missing)
                        filteredSegmData = filteredSegmData[:frame_i]
                        break
                    
                    filtered_lab = core.filter_segm_objs_from_table_coords(
                        lab, df_coords_frame_i
                    )
                    filteredSegmData[frame_i] = filtered_lab

                    self.signals.sigUpdateInnerPbar.emit(1)

                self.logger.log('Saving filtered segmentation file...')
                segmFilename, ext = os.path.splitext(posData.segm_npz_path)
                newSegmFilepath = f'{segmFilename}_{appendedName}.npz'
                filteredSegmData = np.squeeze(filteredSegmData)
                np.savez_compressed(newSegmFilepath, filteredSegmData)
                
                self.signals.progressBar.emit(1)

        self.signals.finished.emit(self)

class ScreenRecorderWorker(QObject):
    sigGrabScreen = Signal()
    finished = Signal()

    def __init__(self, screenRecorderWin, folder_path):
        QObject.__init__(self)
        self.screenRecorderWin = screenRecorderWin
        self.folder_path = folder_path
    
    def run(self):
        for i in range(4):
            fn = f'shot_{i:03}.jpg'
            grab_path = os.path.join(self.folder_path, fn)
            screen = self.screenRecorderWin.screen()
            screenshot = screen.grabWindow(self.screenRecorderWin.winId())
            screenshot.save(grab_path, 'jpg')
            print(grab_path)
            time.sleep(0.2)

        self.finished.emit()

class CcaIntegrityCheckerWorker(QObject):
    finished = Signal(object)
    critical = Signal(object)
    progress = Signal(str, object)
    sigDone = Signal()
    sigWarning = Signal(str, str)
    
    def __init__(self, mutex, waitCond):
        QObject.__init__(self)
        self.logger = workerLogger(self.progress)
        self.mutex = mutex
        self.waitCond = waitCond
        self.exit = False
        self.isFinished = False
        self.abortChecking = False
        self.isChecking = False
        self.isPaused = False
        self.debug = False
        self.dataQ = deque(maxlen=5)
    
    def pause(self):
        if self.debug:
            self.logger.log('Cell cycle annotations checker is idle.')
        self.mutex.lock()
        self.isPaused = True
        self.waitCond.wait(self.mutex)
        self.mutex.unlock()
        self.isPaused = False
    
    def enqueue(self, posData):
        # First stop previous checking
        if self.isChecking:
            self.abortChecking = True
        self._enqueue(posData)
    
    def _enqueue(self, posData):
        if self.debug:
            self.logger.log('Enqueing posData...')
        self.dataQ.append(posData)
        if len(self.dataQ) == 1:
            # Wake worker upon inserting first element
            self.abort = False
            self.waitCond.wakeAll()
    
    def _stop(self):
        self.exit = True
        self.waitCond.wakeAll()
    
    def abort(self):
        self.abortChecking = True
        while not len(self.dataQ) == 0:
            data = self.dataQ.pop()
            del data
        self._stop()
    
    def _check_equality_num_mothers_buds_in_S(self, checker, frame_i):
        num_moth_S, num_buds = checker.get_num_mothers_and_buds_in_S()
        
        if num_moth_S == num_buds:
            return True
        
        category = 'number of buds different from number of mothers in S phase'
        ul_items = [
            f'Number of buds = {num_buds}', 
            f'Number of mothers in S phase = {num_moth_S}'
        ]
        txt = html_utils.paragraph(
            f'At frame n. {frame_i+1} the number of buds and number of '
            'mother cells in S phase are different!'
            f'{html_utils.to_list(ul_items)}'
        )
        self.sigWarning.emit(txt, category)
        return False
    
    def _check_mothers_multiple_buds(self, checker, frame_i):
        mother_IDs_with_multiple_buds = (
            checker.get_mother_IDs_with_multiple_buds()
        )
        if len(mother_IDs_with_multiple_buds) == 0:
            return True

        category = 'mother cells with multiple buds'
        txt = html_utils.paragraph(
            f'At frame n. {frame_i+1} '
            'the following mother cells have <b>multiple buds</b> assigned to it'
            f'<br><br>{mother_IDs_with_multiple_buds}'
        )
        self.sigWarning.emit(txt, category)
        return False
    
    def _check_cells_without_G1(self, checker, global_cca_df):
        IDs_cycles_without_G1 = (
            checker.get_IDs_cycles_without_G1(global_cca_df)
        )
        if len(IDs_cycles_without_G1) == 0:
            return True

        category = 'cell cycles without G1'
        txt = html_utils.paragraph(
            'Cell-ACDC requires that every cell cycle has at least '
            'one frame in G1.<br>'
            'The following pairs of (ID, generation number) do not satisfy '
            'this condition:<br><br>'
            f'{IDs_cycles_without_G1}'
        )
        self.sigWarning.emit(txt, category)
        return False
    
    def _check_buds_gen_num_zero(self, checker, frame_i):
        bud_IDs_gen_num_nonzero = (
            checker.get_bud_IDs_gen_num_nonzero()
        )
        if len(bud_IDs_gen_num_nonzero) == 0:
            return True

        category = 'buds whose generation number is not zero'
        txt = html_utils.paragraph(
            f'At frame n. {frame_i+1} '
            'the following bud IDs have generation number different from 0:'
            f'<br><br>{bud_IDs_gen_num_nonzero}'
        )
        self.sigWarning.emit(txt, category)
        return False
    
    def _check_mothers_gen_num_greater_one(self, checker, frame_i):
        moth_IDs_gen_num_non_greater_one = (
            checker.get_moth_IDs_gen_num_non_greater_one()
        )
        if len(moth_IDs_gen_num_non_greater_one) == 0:
            return True

        category = 'mothers whose generation number is < 1'
        txt = html_utils.paragraph(
            f'At frame n. {frame_i+1} '
            'the following mother cells have generation number < 1:'
            f'<br><br>{moth_IDs_gen_num_non_greater_one}'
        )
        self.sigWarning.emit(txt, category)
        return False
    
    def _check_buds_G1(self, checker, frame_i):
        buds_G1 = (
            checker.get_buds_G1()
        )
        if len(buds_G1) == 0:
            return True

        category = 'buds in G1'
        txt = html_utils.paragraph(
            f'At frame n. {frame_i+1} '
            'the following bud IDs are in G1 (buds must be in S):'
            f'<br><br>{buds_G1}'
        )
        self.sigWarning.emit(txt, category)
        return False
    
    def _check_cell_S_rel_ID_zero(self, checker, frame_i):
        cell_S_rel_ID_zero = (
            checker.get_cell_S_rel_ID_zero()
        )
        if len(cell_S_rel_ID_zero) == 0:
            return True

        category = 'buds in G1'
        txt = html_utils.paragraph(
            f'At frame n. {frame_i+1} '
            'the following cell IDs in S phase do not have '
            '<code>relative_ID > 0</code>:'
            f'<br><br>{cell_S_rel_ID_zero}'
        )
        self.sigWarning.emit(txt, category)
        return False
    
    def _check_ID_rel_ID_mismatches(self, checker, frame_i):
        ID_rel_ID_mismatches = (
            checker.get_ID_rel_ID_mismatches()
        )
        if len(ID_rel_ID_mismatches) == 0:
            return True

        items = [
            f'Cell ID {ID} has relative ID = {relID}, '
            f'while cell ID {relID} has relative ID = {relID_of_relID}'
            for ID, relID, relID_of_relID in ID_rel_ID_mismatches
        ]
        category = '`ID-relative_ID` mismatches'
        txt = html_utils.paragraph(
            f'At frame n. {frame_i+1} '
            'there are the following `ID-relative_ID` mismatches:'
            f'{html_utils.to_list(items)}'
        )
        self.sigWarning.emit(txt, category)
        return False
    
    def check(self, posData):    
        self.isChecking = True
        checkpoints = (
            '_check_equality_num_mothers_buds_in_S',
            '_check_mothers_multiple_buds',
            '_check_buds_gen_num_zero',
            '_check_mothers_gen_num_greater_one',
            '_check_buds_G1',
            '_check_cell_S_rel_ID_zero',
            '_check_ID_rel_ID_mismatches'
        )
        cca_dfs = []
        keys = []
        check_integrity_globally = True
        for frame_i, data_dict in enumerate(posData.allData_li):
            if self.abortChecking:
                check_integrity_globally = False
                break
            
            lab = data_dict['labels']
            if lab is None:
                break
            
            acdc_df = data_dict['acdc_df']
            try:
                cca_df = acdc_df[cca_df_colnames]
            except KeyError as error:
                break
            
            checker = core.CcaIntegrityChecker(cca_df)
            
            for checkpoint in checkpoints:
                proceed = getattr(self, checkpoint)(checker, frame_i)
                if not proceed:
                    break
            
            if not proceed:
                check_integrity_globally = False
                break
            
            cca_dfs.append(cca_df)
            keys.append(frame_i)
        
        if check_integrity_globally and len(cca_dfs)>1:
            global_checkpoints = (
                '_check_cells_without_G1',
            )
            # Check integrity globally
            global_cca_df = pd.concat(cca_dfs, keys=keys, names=['frame_i'])
            for checkpoint in global_checkpoints:
                proceed = getattr(self, checkpoint)(checker, global_cca_df)
                if not proceed:
                    break
        
        self.abortChecking = False
        self.isChecking = False
    
    @worker_exception_handler
    def run(self):
        while True:
            if self.exit:
                self.logger.log('Closing cell cycle integrity checker worker...')
                break
            elif not len(self.dataQ) == 0:
                if self.debug:
                    self.logger.log(
                        'Checking integrity of cell cycle annotations '
                        f'({len(self.dataQ)})...'
                    )
                data = self.dataQ.pop()
                self.check(data)
                if len(self.dataQ) == 0:
                    self.sigDone.emit()
            else:
                self.pause()
        self.isFinished = True
        self.finished.emit(self)<|MERGE_RESOLUTION|>--- conflicted
+++ resolved
@@ -34,11 +34,7 @@
 from . import transformation
 from .path import copy_or_move_tree
 from . import features
-<<<<<<< HEAD
 from . import core
-=======
-from . import cca_df_colnames
->>>>>>> 9e685098
 
 DEBUG = False
 
@@ -4102,276 +4098,4 @@
             print(grab_path)
             time.sleep(0.2)
 
-        self.finished.emit()
-
-class CcaIntegrityCheckerWorker(QObject):
-    finished = Signal(object)
-    critical = Signal(object)
-    progress = Signal(str, object)
-    sigDone = Signal()
-    sigWarning = Signal(str, str)
-    
-    def __init__(self, mutex, waitCond):
-        QObject.__init__(self)
-        self.logger = workerLogger(self.progress)
-        self.mutex = mutex
-        self.waitCond = waitCond
-        self.exit = False
-        self.isFinished = False
-        self.abortChecking = False
-        self.isChecking = False
-        self.isPaused = False
-        self.debug = False
-        self.dataQ = deque(maxlen=5)
-    
-    def pause(self):
-        if self.debug:
-            self.logger.log('Cell cycle annotations checker is idle.')
-        self.mutex.lock()
-        self.isPaused = True
-        self.waitCond.wait(self.mutex)
-        self.mutex.unlock()
-        self.isPaused = False
-    
-    def enqueue(self, posData):
-        # First stop previous checking
-        if self.isChecking:
-            self.abortChecking = True
-        self._enqueue(posData)
-    
-    def _enqueue(self, posData):
-        if self.debug:
-            self.logger.log('Enqueing posData...')
-        self.dataQ.append(posData)
-        if len(self.dataQ) == 1:
-            # Wake worker upon inserting first element
-            self.abort = False
-            self.waitCond.wakeAll()
-    
-    def _stop(self):
-        self.exit = True
-        self.waitCond.wakeAll()
-    
-    def abort(self):
-        self.abortChecking = True
-        while not len(self.dataQ) == 0:
-            data = self.dataQ.pop()
-            del data
-        self._stop()
-    
-    def _check_equality_num_mothers_buds_in_S(self, checker, frame_i):
-        num_moth_S, num_buds = checker.get_num_mothers_and_buds_in_S()
-        
-        if num_moth_S == num_buds:
-            return True
-        
-        category = 'number of buds different from number of mothers in S phase'
-        ul_items = [
-            f'Number of buds = {num_buds}', 
-            f'Number of mothers in S phase = {num_moth_S}'
-        ]
-        txt = html_utils.paragraph(
-            f'At frame n. {frame_i+1} the number of buds and number of '
-            'mother cells in S phase are different!'
-            f'{html_utils.to_list(ul_items)}'
-        )
-        self.sigWarning.emit(txt, category)
-        return False
-    
-    def _check_mothers_multiple_buds(self, checker, frame_i):
-        mother_IDs_with_multiple_buds = (
-            checker.get_mother_IDs_with_multiple_buds()
-        )
-        if len(mother_IDs_with_multiple_buds) == 0:
-            return True
-
-        category = 'mother cells with multiple buds'
-        txt = html_utils.paragraph(
-            f'At frame n. {frame_i+1} '
-            'the following mother cells have <b>multiple buds</b> assigned to it'
-            f'<br><br>{mother_IDs_with_multiple_buds}'
-        )
-        self.sigWarning.emit(txt, category)
-        return False
-    
-    def _check_cells_without_G1(self, checker, global_cca_df):
-        IDs_cycles_without_G1 = (
-            checker.get_IDs_cycles_without_G1(global_cca_df)
-        )
-        if len(IDs_cycles_without_G1) == 0:
-            return True
-
-        category = 'cell cycles without G1'
-        txt = html_utils.paragraph(
-            'Cell-ACDC requires that every cell cycle has at least '
-            'one frame in G1.<br>'
-            'The following pairs of (ID, generation number) do not satisfy '
-            'this condition:<br><br>'
-            f'{IDs_cycles_without_G1}'
-        )
-        self.sigWarning.emit(txt, category)
-        return False
-    
-    def _check_buds_gen_num_zero(self, checker, frame_i):
-        bud_IDs_gen_num_nonzero = (
-            checker.get_bud_IDs_gen_num_nonzero()
-        )
-        if len(bud_IDs_gen_num_nonzero) == 0:
-            return True
-
-        category = 'buds whose generation number is not zero'
-        txt = html_utils.paragraph(
-            f'At frame n. {frame_i+1} '
-            'the following bud IDs have generation number different from 0:'
-            f'<br><br>{bud_IDs_gen_num_nonzero}'
-        )
-        self.sigWarning.emit(txt, category)
-        return False
-    
-    def _check_mothers_gen_num_greater_one(self, checker, frame_i):
-        moth_IDs_gen_num_non_greater_one = (
-            checker.get_moth_IDs_gen_num_non_greater_one()
-        )
-        if len(moth_IDs_gen_num_non_greater_one) == 0:
-            return True
-
-        category = 'mothers whose generation number is < 1'
-        txt = html_utils.paragraph(
-            f'At frame n. {frame_i+1} '
-            'the following mother cells have generation number < 1:'
-            f'<br><br>{moth_IDs_gen_num_non_greater_one}'
-        )
-        self.sigWarning.emit(txt, category)
-        return False
-    
-    def _check_buds_G1(self, checker, frame_i):
-        buds_G1 = (
-            checker.get_buds_G1()
-        )
-        if len(buds_G1) == 0:
-            return True
-
-        category = 'buds in G1'
-        txt = html_utils.paragraph(
-            f'At frame n. {frame_i+1} '
-            'the following bud IDs are in G1 (buds must be in S):'
-            f'<br><br>{buds_G1}'
-        )
-        self.sigWarning.emit(txt, category)
-        return False
-    
-    def _check_cell_S_rel_ID_zero(self, checker, frame_i):
-        cell_S_rel_ID_zero = (
-            checker.get_cell_S_rel_ID_zero()
-        )
-        if len(cell_S_rel_ID_zero) == 0:
-            return True
-
-        category = 'buds in G1'
-        txt = html_utils.paragraph(
-            f'At frame n. {frame_i+1} '
-            'the following cell IDs in S phase do not have '
-            '<code>relative_ID > 0</code>:'
-            f'<br><br>{cell_S_rel_ID_zero}'
-        )
-        self.sigWarning.emit(txt, category)
-        return False
-    
-    def _check_ID_rel_ID_mismatches(self, checker, frame_i):
-        ID_rel_ID_mismatches = (
-            checker.get_ID_rel_ID_mismatches()
-        )
-        if len(ID_rel_ID_mismatches) == 0:
-            return True
-
-        items = [
-            f'Cell ID {ID} has relative ID = {relID}, '
-            f'while cell ID {relID} has relative ID = {relID_of_relID}'
-            for ID, relID, relID_of_relID in ID_rel_ID_mismatches
-        ]
-        category = '`ID-relative_ID` mismatches'
-        txt = html_utils.paragraph(
-            f'At frame n. {frame_i+1} '
-            'there are the following `ID-relative_ID` mismatches:'
-            f'{html_utils.to_list(items)}'
-        )
-        self.sigWarning.emit(txt, category)
-        return False
-    
-    def check(self, posData):    
-        self.isChecking = True
-        checkpoints = (
-            '_check_equality_num_mothers_buds_in_S',
-            '_check_mothers_multiple_buds',
-            '_check_buds_gen_num_zero',
-            '_check_mothers_gen_num_greater_one',
-            '_check_buds_G1',
-            '_check_cell_S_rel_ID_zero',
-            '_check_ID_rel_ID_mismatches'
-        )
-        cca_dfs = []
-        keys = []
-        check_integrity_globally = True
-        for frame_i, data_dict in enumerate(posData.allData_li):
-            if self.abortChecking:
-                check_integrity_globally = False
-                break
-            
-            lab = data_dict['labels']
-            if lab is None:
-                break
-            
-            acdc_df = data_dict['acdc_df']
-            try:
-                cca_df = acdc_df[cca_df_colnames]
-            except KeyError as error:
-                break
-            
-            checker = core.CcaIntegrityChecker(cca_df)
-            
-            for checkpoint in checkpoints:
-                proceed = getattr(self, checkpoint)(checker, frame_i)
-                if not proceed:
-                    break
-            
-            if not proceed:
-                check_integrity_globally = False
-                break
-            
-            cca_dfs.append(cca_df)
-            keys.append(frame_i)
-        
-        if check_integrity_globally and len(cca_dfs)>1:
-            global_checkpoints = (
-                '_check_cells_without_G1',
-            )
-            # Check integrity globally
-            global_cca_df = pd.concat(cca_dfs, keys=keys, names=['frame_i'])
-            for checkpoint in global_checkpoints:
-                proceed = getattr(self, checkpoint)(checker, global_cca_df)
-                if not proceed:
-                    break
-        
-        self.abortChecking = False
-        self.isChecking = False
-    
-    @worker_exception_handler
-    def run(self):
-        while True:
-            if self.exit:
-                self.logger.log('Closing cell cycle integrity checker worker...')
-                break
-            elif not len(self.dataQ) == 0:
-                if self.debug:
-                    self.logger.log(
-                        'Checking integrity of cell cycle annotations '
-                        f'({len(self.dataQ)})...'
-                    )
-                data = self.dataQ.pop()
-                self.check(data)
-                if len(self.dataQ) == 0:
-                    self.sigDone.emit()
-            else:
-                self.pause()
-        self.isFinished = True
-        self.finished.emit(self)+        self.finished.emit()