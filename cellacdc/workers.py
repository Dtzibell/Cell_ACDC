--- conflicted
+++ resolved
@@ -1542,14 +1542,11 @@
             intensity_img=trackerInputImage,
             logger_func=self.progress.emit
         )
-<<<<<<< HEAD
         
         self._setProgressBarIndefiniteWait()
         
         self.progress.emit('Almost done...')
 
-=======
->>>>>>> 754f4cca
         # Relabel first frame objects back to IDs they had before tracking
         # (to ensure continuity with past untracked frames)
         tracked_video = self._relabel_first_frame_labels(tracked_video)
