import os

from tqdm import tqdm

import numpy as np
from skimage.measure import regionprops
from skimage.segmentation import relabel_sequential

from cellacdc import core, printl

DEBUG = False

def calc_IoA_matrix(lab, prev_lab, rp, prev_rp, IDs_curr_untracked=None):
    IDs_prev = []
    if IDs_curr_untracked is None:
        IDs_curr_untracked = [obj.label for obj in rp]

    IoA_matrix = np.zeros((len(rp), len(prev_rp)))

    # For each ID in previous frame get IoA with all current IDs
    # Rows: IDs in current frame, columns: IDs in previous frame
    for j, obj_prev in enumerate(prev_rp):
        ID_prev = obj_prev.label
        A_IDprev = obj_prev.area
        IDs_prev.append(ID_prev)
        mask_ID_prev = prev_lab==ID_prev
        intersect_IDs, intersects = np.unique(
            lab[mask_ID_prev], return_counts=True
        )
        for intersect_ID, I in zip(intersect_IDs, intersects):
            if intersect_ID != 0:
                i = IDs_curr_untracked.index(intersect_ID)
                IoA = I/A_IDprev
                IoA_matrix[i, j] = IoA
    return IoA_matrix, IDs_curr_untracked, IDs_prev

def assign(IoA_matrix, IDs_curr_untracked, IDs_prev, IoA_thresh=0.4, aggr_track=None, IoA_thresh_aggr=0.4, Record_lineage=False, IoA_thresh_daughter=None, Min_daughter=None, Max_daughter=None):
    # Determine max IoA between IDs and assign tracked ID if IoA >= IoA_thresh
    if IoA_matrix.size == 0:
        return [], []
    max_IoA_col_idx = IoA_matrix.argmax(axis=1)
    unique_col_idx, counts = np.unique(max_IoA_col_idx, return_counts=True)
    counts_dict = dict(zip(unique_col_idx, counts))
    tracked_IDs = []
    old_IDs = []

    if DEBUG:
        printl(f'IDs in previous frame: {IDs_prev}')

    for i, j in enumerate(max_IoA_col_idx):
        if aggr_track:
            if i in aggr_track:
                IoA_thresh_temp = IoA_thresh_aggr
            else:
                IoA_thresh_temp = IoA_thresh
        else:
            IoA_thresh_temp = IoA_thresh
        max_IoU = IoA_matrix[i,j]
        count = counts_dict[j]
        if max_IoU >= IoA_thresh_temp:
            tracked_ID = IDs_prev[j]
            if count == 1:
                old_ID = IDs_curr_untracked[i]
            elif count > 1:
                old_ID_idx = IoA_matrix[:,j].argmax()
                old_ID = IDs_curr_untracked[old_ID_idx]
            tracked_IDs.append(tracked_ID)
            old_IDs.append(old_ID)

    return old_IDs, tracked_IDs

def log_debugging(what, **kwargs):
    if not DEBUG:
        return
    
    if what == 'start':
        printl('----------------START INDEX ASSIGNMENT----------------')
        printl(
            f'Current IDs: {kwargs["IDs_curr_untracked"]}\n'
            f'Previous IDs: {kwargs["old_IDs"]}'
        )
    if what == 'assign_unique':
        txt = (f"""
Assign new IDs uniquely = {kwargs['assign_unique_new_IDs']}
""")
        printl(txt)
    elif what == 'new_untracked_and_assign_unique':
        new_untracked_IDs = kwargs['new_untracked_IDs']
        new_tracked_IDs = kwargs['new_tracked_IDs']
        txt = (f"""
Current IDs: {kwargs['IDs_curr_untracked']}
Previous IDs: {kwargs['old_IDs']}
New objects that get a new big ID: {new_untracked_IDs}
New unique IDs for the new objects: {new_tracked_IDs}
""")
        printl(txt)
        txt = ''
        for _ID, replacingID in zip(new_untracked_IDs, new_tracked_IDs):
            txt = f'{txt}{_ID} --> {replacingID}\n'
        printl(txt)
    elif what == 'new_untracked_and_tracked':
        new_untracked_IDs = kwargs['new_untracked_IDs']
        new_tracked_IDs = kwargs['new_tracked_IDs']
        new_IDs_in_trackedIDs = kwargs['new_IDs_in_trackedIDs']
        txt = (f"""
New tracked IDs that already exists: {new_IDs_in_trackedIDs}
Previous IDs: {kwargs['old_IDs']}
New objects that get a new big ID: {new_untracked_IDs}
New unique IDs for the new objects: {new_tracked_IDs}
""")
        printl(txt)
        txt = ''
        for _ID, replacingID in zip(new_IDs_in_trackedIDs, new_tracked_IDs):
            txt = f'{txt}{_ID} --> {replacingID}\n'
        printl(txt)
    elif what == 'tracked':
        old_IDs = kwargs['old_IDs']
        tracked_IDs = kwargs['tracked_IDs']
        txt = (f"""
Old IDs to be tracked: {old_IDs}
New IDs replacing old IDs: {tracked_IDs}
""")
        printl(txt)
        txt = ''
        for _ID, replacingID in zip(old_IDs, tracked_IDs):
            txt = f'{txt}{_ID} --> {replacingID}\n'
        printl(txt)
        
def indexAssignment(
        old_IDs, tracked_IDs, IDs_curr_untracked, lab, rp, uniqueID,
        remove_untracked=False, assign_unique_new_IDs=True, return_assignments=False
    ):
    log_debugging(
        'start', 
        IDs_curr_untracked=IDs_curr_untracked,
        old_IDs=old_IDs
    )
    
    # Replace untracked IDs with tracked IDs and new IDs with increasing num
    new_untracked_IDs = [ID for ID in IDs_curr_untracked if ID not in old_IDs]
    tracked_lab = lab
<<<<<<< HEAD
    assignments = {}
    if DEBUG:
        txt = (f"""
Assign new IDs uniquely = {assign_unique_new_IDs}
""")
        printl(txt)
=======
    log_debugging(
        'assign_unique', 
        assign_unique_new_IDs=assign_unique_new_IDs
    )
>>>>>>> e807f2c3
    if new_untracked_IDs and assign_unique_new_IDs:
        # Relabel new untracked IDs (i.e., new cells) unique IDs
        if remove_untracked:
            new_tracked_IDs = [0]*len(new_untracked_IDs)
        else:
            new_tracked_IDs = [
                uniqueID+i for i in range(len(new_untracked_IDs))
            ]
        core.lab_replace_values(
            tracked_lab, rp, new_untracked_IDs, new_tracked_IDs
        )
<<<<<<< HEAD
        assignments = dict(zip(new_untracked_IDs, new_tracked_IDs))
        if DEBUG:
            txt = (f"""
Current IDs: {IDs_curr_untracked}
Previous IDs: {old_IDs}
New objects that get a new big ID: {new_untracked_IDs}
New unique IDs for the new objects: {new_tracked_IDs}
""")
            printl(txt)
            txt = ''
            for _ID, replacingID in zip(new_untracked_IDs, new_tracked_IDs):
                txt = f'{txt}{_ID} --> {replacingID}\n'
            printl(txt)
=======
        log_debugging(
            'new_untracked_and_assign_unique', 
            IDs_curr_untracked=IDs_curr_untracked,
            old_IDs=old_IDs,
            new_untracked_IDs=new_untracked_IDs,
            new_tracked_IDs=new_tracked_IDs
        )
>>>>>>> e807f2c3
    elif new_untracked_IDs and tracked_IDs:
        # If we don't replace unique new IDs we check that tracked IDs are
        # not already existing to avoid duplicates
        new_IDs_in_trackedIDs = [
            ID for ID in new_untracked_IDs if ID in tracked_IDs
        ]
        new_tracked_IDs = [
            uniqueID+i for i in range(len(new_IDs_in_trackedIDs))
        ]
        core.lab_replace_values(
            tracked_lab, rp, new_IDs_in_trackedIDs, new_tracked_IDs
        )
        log_debugging(
            'new_untracked_and_tracked', 
            new_IDs_in_trackedIDs=new_IDs_in_trackedIDs,
            old_IDs=old_IDs,
            new_untracked_IDs=new_untracked_IDs,
            new_tracked_IDs=new_tracked_IDs
        )
    if tracked_IDs:
        core.lab_replace_values(
            tracked_lab, rp, old_IDs, tracked_IDs, in_place=True
        )
<<<<<<< HEAD
        if DEBUG:
            txt = (f"""
Old IDs to be tracked: {old_IDs}
New IDs replacing old IDs: {tracked_IDs}
""")
            printl(txt)
            txt = ''
            for _ID, replacingID in zip(old_IDs, tracked_IDs):
                txt = f'{txt}{_ID} --> {replacingID}\n'
            printl(txt)

    if not return_assignments:
        return tracked_lab
    else: 
        return tracked_lab, assignments
=======
        log_debugging(
            'tracked', 
            tracked_IDs=tracked_IDs,
            old_IDs=old_IDs,
            new_untracked_IDs=new_untracked_IDs,
            new_tracked_IDs=new_tracked_IDs
        )
    return tracked_lab
>>>>>>> e807f2c3

def track_frame(
        prev_lab, prev_rp, lab, rp, IDs_curr_untracked=None,
        uniqueID=None, setBrushID_func=None, posData=None,
        assign_unique_new_IDs=True, IoA_thresh=0.4, debug=False,
        return_all=False, aggr_track=None, IoA_matrix=None, IoA_thresh_aggr=None, IDs_prev=None
    ):
    if not np.any(lab):
        # Skip empty frames
        return lab
<<<<<<< HEAD

    if IoA_matrix is None:
        IoA_matrix, IDs_curr_untracked, IDs_prev = calc_IoA_matrix(
            lab, prev_lab, rp, prev_rp, IDs_curr_untracked=IDs_curr_untracked
        )

=======
    
    IoA_matrix, IDs_curr_untracked, IDs_prev = calc_IoA_matrix(
        lab, prev_lab, rp, prev_rp, IDs_curr_untracked=IDs_curr_untracked
    )
>>>>>>> e807f2c3
    old_IDs, tracked_IDs = assign(
        IoA_matrix, IDs_curr_untracked, IDs_prev,
        IoA_thresh=IoA_thresh, aggr_track=aggr_track, IoA_thresh_aggr=IoA_thresh_aggr
    )

    if posData is None and uniqueID is None:
        uniqueID = max(
            (max(IDs_prev, default=0), max(IDs_curr_untracked, default=0))
        ) + 1
    elif uniqueID is None:
        # Compute starting unique ID
        setBrushID_func(useCurrentLab=True)
        uniqueID = posData.brushID+1

    if not return_all:
        tracked_lab = indexAssignment(
            old_IDs, tracked_IDs, IDs_curr_untracked,
            lab.copy(), rp, uniqueID,
            assign_unique_new_IDs=assign_unique_new_IDs
        )
    else:
        tracked_lab, assignments = indexAssignment(
            old_IDs, tracked_IDs, IDs_curr_untracked,
            lab.copy(), rp, uniqueID,
            assign_unique_new_IDs=assign_unique_new_IDs, return_assignments=return_all
        )

    if return_all:
        return tracked_lab, IoA_matrix, assignments
    else:
        return tracked_lab

class tracker:
    def __init__(self, **params):
        self.params = params

    def track(self, segm_video, signals=None, export_to: os.PathLike=None):
        tracked_video = np.zeros_like(segm_video)
        pbar = tqdm(total=len(segm_video), desc='Tracking', ncols=100)
        for frame_i, lab in enumerate(segm_video):
            if frame_i == 0:
                tracked_video[frame_i] = lab
                pbar.update()
                continue

            prev_lab = tracked_video[frame_i-1]

            prev_rp = regionprops(prev_lab)
            rp = regionprops(lab.copy())

            IoA_thresh = self.params.get('IoA_thresh', 0.4)
            tracked_lab = track_frame(
                prev_lab, prev_rp, lab, rp, IoA_thresh=IoA_thresh
            )

            tracked_video[frame_i] = tracked_lab
            self.updateGuiProgressBar(signals)
            pbar.update()
        pbar.close()
        # tracked_video = relabel_sequential(tracked_video)[0]
        return tracked_video
    
    def updateGuiProgressBar(self, signals):
        if signals is None:
            return
        
        if hasattr(signals, 'innerPbar_available'):
            if signals.innerPbar_available:
                # Use inner pbar of the GUI widget (top pbar is for positions)
                signals.innerProgressBar.emit(1)
                return

        if hasattr(signals, 'progressBar'):
            signals.progressBar.emit(1)

    def save_output(self):
        pass<|MERGE_RESOLUTION|>--- conflicted
+++ resolved
@@ -139,19 +139,11 @@
     # Replace untracked IDs with tracked IDs and new IDs with increasing num
     new_untracked_IDs = [ID for ID in IDs_curr_untracked if ID not in old_IDs]
     tracked_lab = lab
-<<<<<<< HEAD
     assignments = {}
-    if DEBUG:
-        txt = (f"""
-Assign new IDs uniquely = {assign_unique_new_IDs}
-""")
-        printl(txt)
-=======
     log_debugging(
         'assign_unique', 
         assign_unique_new_IDs=assign_unique_new_IDs
     )
->>>>>>> e807f2c3
     if new_untracked_IDs and assign_unique_new_IDs:
         # Relabel new untracked IDs (i.e., new cells) unique IDs
         if remove_untracked:
@@ -163,21 +155,7 @@
         core.lab_replace_values(
             tracked_lab, rp, new_untracked_IDs, new_tracked_IDs
         )
-<<<<<<< HEAD
         assignments = dict(zip(new_untracked_IDs, new_tracked_IDs))
-        if DEBUG:
-            txt = (f"""
-Current IDs: {IDs_curr_untracked}
-Previous IDs: {old_IDs}
-New objects that get a new big ID: {new_untracked_IDs}
-New unique IDs for the new objects: {new_tracked_IDs}
-""")
-            printl(txt)
-            txt = ''
-            for _ID, replacingID in zip(new_untracked_IDs, new_tracked_IDs):
-                txt = f'{txt}{_ID} --> {replacingID}\n'
-            printl(txt)
-=======
         log_debugging(
             'new_untracked_and_assign_unique', 
             IDs_curr_untracked=IDs_curr_untracked,
@@ -185,7 +163,6 @@
             new_untracked_IDs=new_untracked_IDs,
             new_tracked_IDs=new_tracked_IDs
         )
->>>>>>> e807f2c3
     elif new_untracked_IDs and tracked_IDs:
         # If we don't replace unique new IDs we check that tracked IDs are
         # not already existing to avoid duplicates
@@ -209,23 +186,6 @@
         core.lab_replace_values(
             tracked_lab, rp, old_IDs, tracked_IDs, in_place=True
         )
-<<<<<<< HEAD
-        if DEBUG:
-            txt = (f"""
-Old IDs to be tracked: {old_IDs}
-New IDs replacing old IDs: {tracked_IDs}
-""")
-            printl(txt)
-            txt = ''
-            for _ID, replacingID in zip(old_IDs, tracked_IDs):
-                txt = f'{txt}{_ID} --> {replacingID}\n'
-            printl(txt)
-
-    if not return_assignments:
-        return tracked_lab
-    else: 
-        return tracked_lab, assignments
-=======
         log_debugging(
             'tracked', 
             tracked_IDs=tracked_IDs,
@@ -233,8 +193,11 @@
             new_untracked_IDs=new_untracked_IDs,
             new_tracked_IDs=new_tracked_IDs
         )
-    return tracked_lab
->>>>>>> e807f2c3
+
+    if not return_assignments:
+        return tracked_lab
+    else: 
+        return tracked_lab, assignments
 
 def track_frame(
         prev_lab, prev_rp, lab, rp, IDs_curr_untracked=None,
@@ -245,19 +208,12 @@
     if not np.any(lab):
         # Skip empty frames
         return lab
-<<<<<<< HEAD
 
     if IoA_matrix is None:
         IoA_matrix, IDs_curr_untracked, IDs_prev = calc_IoA_matrix(
             lab, prev_lab, rp, prev_rp, IDs_curr_untracked=IDs_curr_untracked
         )
 
-=======
-    
-    IoA_matrix, IDs_curr_untracked, IDs_prev = calc_IoA_matrix(
-        lab, prev_lab, rp, prev_rp, IDs_curr_untracked=IDs_curr_untracked
-    )
->>>>>>> e807f2c3
     old_IDs, tracked_IDs = assign(
         IoA_matrix, IDs_curr_untracked, IDs_prev,
         IoA_thresh=IoA_thresh, aggr_track=aggr_track, IoA_thresh_aggr=IoA_thresh_aggr
