import os
import sys
import traceback
import tempfile
import re
import cv2
import json
import h5py
import shutil
from math import isnan
import xml.etree.ElementTree as ET
from tqdm import tqdm
import numpy as np
import h5py
import pandas as pd
import skimage.filters
from datetime import datetime
from tifffile import TiffFile
import tifffile
import zipfile
from natsort import natsorted

import skimage
import skimage.io
import skimage.measure

from . import GUI_INSTALLED

if GUI_INSTALLED:
    from qtpy import QtGui
    from qtpy.QtCore import Qt, QRect, QRectF
    from qtpy.QtWidgets import (
        QApplication, QMessageBox
    )
    import pyqtgraph as pg
    pg.setConfigOption('imageAxisOrder', 'row-major')
    from . import apps
    from . import widgets
    from . import qrc_resources_path, qrc_resources_light_path
    from . import qrc_resources_dark_path
    
    
import warnings
warnings.simplefilter(action='ignore', category=FutureWarning)

from . import prompts
from . import myutils, measurements, config
from . import base_cca_dict, base_acdc_df, html_utils, settings_folderpath
from . import cca_df_colnames, printl
from . import ignore_exception, cellacdc_path
from . import models_path
from . import tooltips_rst_filepath
from . import cca_functions
from . import sorted_cols

acdc_df_bool_cols = [
    'is_cell_dead',
    'is_cell_excluded',
    'is_history_known',
    'corrected_assignment'
]

acdc_df_str_cols = {'cell_cycle_stage': str, 'relationship': str}

additional_metadata_path = os.path.join(settings_folderpath, 'additional_metadata.json')
last_entries_metadata_path = os.path.join(settings_folderpath, 'last_entries_metadata.csv')
last_selected_groupboxes_measurements_path = os.path.join(
    settings_folderpath, 'last_selected_groupboxes_set_measurements.json'
)
channel_file_formats = (
    '_aligned.h5', '.h5', '_aligned.npz', '.tif'
)
ISO_TIMESTAMP_FORMAT = r'iso%Y%m%d%H%M%S'

def read_json(json_path, logger_func=print, desc='custom annotations'):
    json_data = {}
    try:
        with open(json_path) as file:
            json_data = json.load(file)
    except Exception as e:
        print('****************************')
        logger_func(traceback.format_exc())
        print('****************************')
        logger_func(f'json path: {json_path}')
        print('----------------------------')
        logger_func(f'Error while reading saved "{desc}". See above')
        print('============================')
    return json_data

def remove_duplicates_file(filepath):
    if not os.path.exists(filepath):
        return
    with open(filepath, 'r') as file:
        first_line = file.readline()
        rest_of_text = file.read()
        duplicate_first_line_idx = rest_of_text.find(first_line)
        if duplicate_first_line_idx == -1:
            return
        unique_text = f'{first_line}{rest_of_text[:duplicate_first_line_idx]}'
    with open(filepath, 'w') as file:
        file.write(unique_text)

def to_csv_through_temp(df, csv_path):
    filename = os.path.basename(csv_path)
    with tempfile.TemporaryDirectory() as temp_dir:
        tmp_filepath = os.path.join(temp_dir, filename)
        df.to_csv(tmp_filepath)
        shutil.copy2(tmp_filepath, csv_path)

def get_all_acdc_folders(user_profile_path):
    models = myutils.get_list_of_models()
    acdc_folders = [f'acdc-{model}' for model in models]
    acdc_folders.append('acdc-java')
    acdc_folders.append('.acdc-logs')
    acdc_folders.append('.acdc-settings')
    acdc_folders.append('acdc-manual')
    acdc_folders.append('acdc-metrics')
    acdc_folders.append('acdc-examples')
    existing_acdc_folders = []
    for file in os.listdir(user_profile_path):
        filepath = os.path.join(user_profile_path, file)
        if not os.path.isdir(filepath):
            continue
        if file not in acdc_folders:
            continue
        existing_acdc_folders.append(file)
    return existing_acdc_folders

def write_json(json_data, json_path, indent=2):
    with open(json_path, mode='w') as file:
        json.dump(json_data, file, indent=indent)

def read_last_selected_gb_meas(logger_func=print):
    data = {}
    if not os.path.exists(last_selected_groupboxes_measurements_path):
        write_json(data, last_selected_groupboxes_measurements_path)
    else:
        data = read_json(
            last_selected_groupboxes_measurements_path,
            desc='last selected channels (set measurments)',
            logger_func=logger_func
        )
    return data

def migrate_models_paths(dst_path):
    models = myutils.get_list_of_models()
    user_profile_path = dst_path.replace('\\', '/')
    for model in models:
        model_path = os.path.join(models_path, model, 'model')
        weight_location_txt_path = os.path.join(
            model_path, 'weights_location_path.txt'
        )
        if not os.path.exists(weight_location_txt_path):
            continue
        with open(weight_location_txt_path, 'r') as txt:
            model_location = os.path.expanduser(txt.read())
        model_location = model_location.replace('\\', '/')
        model_folder = os.path.basename(model_location)
        model_location = os.path.join(user_profile_path, model_folder)
        model_location = model_location.replace('\\', '/')
        with open(weight_location_txt_path, 'w') as txt:
            txt.write(model_location)

def save_segm_workflow_to_config(
        filepath, ini_items: dict, paths_to_segm: list, 
        stop_frame_nums: list
    ):
    paths_to_segm = [path.replace('\\', '/') for path in paths_to_segm]
    paths_param = '\n'.join(paths_to_segm)
    paths_param = f'\n{paths_param}'
    configPars = config.ConfigParser()
    configPars['paths_to_segment'] = {'paths': paths_param} 
    
    stop_frames_param = '\n'.join([str(n) for n in stop_frame_nums])
    stop_frames_param = f'\n{stop_frames_param}'
    configPars['paths_to_segment']['stop_frame_numbers'] = stop_frames_param
    
    for section, options in ini_items.items():
        configPars[section] = {}
        for option, value in options.items():
            configPars[section][option] = str(value)
    with open(filepath, 'w') as configfile:
        configPars.write(configfile)

def read_segm_workflow_from_config(filepath):
    configPars = config.ConfigParser()
    configPars.read(filepath)
    ini_items = {}
    for section in configPars.sections():
        options = dict(configPars[section])
        ini_items[section] = {}
        for option, value in options.items():
            if section == 'paths_to_segment':
                value = value.strip('\n')
                value = value.split('\n')
                ini_items[section][option] = value
                continue
            if value == 'False':
                value = False
            elif value == 'True':
                value = True
            elif value == 'None':
                value = None
            elif option == 'SizeT' or option == 'SizeZ':
                value = int(value)
                
            if section == 'standard_postprocess_features':
                for _type in (int, float, str):
                    try:
                        value = _type(value)
                        break
                    except Exception as e:
                        continue
            
            elif section == 'custom_postprocess_features':
                value = tuple([float(val) for val in value])
            
            ini_items[section][option] = value
    return ini_items

def get_images_paths(self, folder_path):
    folder_type = myutils.determine_folder_type(folder_path)     
    is_pos_folder, is_images_folder, folder_path = folder_type     
    if not is_pos_folder and not is_images_folder:
        pos_foldernames = myutils.get_pos_foldernames(folder_path)
        images_paths = [
            os.path.join(folder_path, pos, 'Images') for pos in pos_foldernames
        ]
    elif is_pos_folder:
        images_paths = [os.path.join(folder_path, 'Images')]
    elif is_images_folder:
        images_paths = [folder_path]
    return images_paths
            
def save_last_selected_gb_meas(json_data):
    write_json(json_data, last_selected_groupboxes_measurements_path)

def read_config_metrics(ini_path):
    configPars = config.ConfigParser()
    configPars.read(ini_path)
    if 'equations' not in configPars:
        configPars['equations'] = {}

    if 'mixed_channels_equations' not in configPars:
        configPars['mixed_channels_equations'] = {}

    if 'user_path_equations' not in configPars:
        configPars['user_path_equations'] = {}
    
    return configPars

def add_configPars_metrics(configPars_ref, configPars2_to_add):
    configPars_ref['equations'] = {
        **configPars2_to_add['equations'], **configPars_ref['equations']
    }
    configPars_ref['mixed_channels_equations'] = {
        **configPars2_to_add['mixed_channels_equations'], 
        **configPars_ref['mixed_channels_equations']
    }
    configPars_ref['user_path_equations'] = {
        **configPars2_to_add['user_path_equations'], 
        **configPars_ref['user_path_equations']
    }
    keep_user_path_equations = {
        key:val for key, val in configPars_ref['user_path_equations'].items()
        if key not in configPars_ref['equations']
    } 
    configPars_ref['user_path_equations'] = keep_user_path_equations
    return configPars_ref

def h5py_iter(g, prefix=''):
    for key, item in g.items():
        path = os.path.join(prefix, key)
        if isinstance(item, h5py.Dataset): # test for dataset
            yield (path, item)
        elif isinstance(item, h5py.Group): # test for group (go down)
            yield from h5py_iter(item, path)

def h5dump_to_arr(h5path):
    data_dict = {}
    with h5py.File(h5path, 'r') as f:
        for (path, dset) in h5py_iter(f):
            data_dict[dset.name] = dset[()]
    sorted_keys = natsorted(data_dict.keys())
    arr = np.array([data_dict[key] for key in sorted_keys])
    return arr

def save_to_h5(dst_filepath, data):
    filename = os.path.basename(dst_filepath)
    tempDir = tempfile.mkdtemp()
    tempFilepath = os.path.join(tempDir, filename)
    chunks = [1]*data.ndim
    chunks[-2:] = data.shape[-2:]
    h5f = h5py.File(tempFilepath, 'w')
    dataset = h5f.create_dataset(
        'data', data.shape, dtype=data.dtype,
        chunks=chunks, shuffle=False
    )
    dataset[:] = data
    shutil.move(tempFilepath, dst_filepath)
    shutil.rmtree(tempDir)

def load_segm_file(images_path, end_name_segm_file='segm', return_path=False):
    if not end_name_segm_file.endswith('.npz'):
        end_name_segm_file = f'{end_name_segm_file}.npz'
    for file in myutils.listdir(images_path):
        if file.endswith(end_name_segm_file):
            filepath = os.path.join(images_path, file)
            segm_data = np.load(filepath)['arr_0'].astype(np.uint32)
            if return_path:
                return segm_data, filepath
            else:
                return segm_data
    else:
        if return_path:
            return None, ''
        else:
            return 

def load_metadata_df(images_path):
    for file in myutils.listdir(images_path):
        if not file.endswith('metadata.csv'):
            continue
        filepath = os.path.join(images_path, file)
        return pd.read_csv(filepath).set_index('Description')

def _add_will_divide_column(acdc_df):
    if 'cell_cycle_stage' not in acdc_df.columns:
        return acdc_df

    if 'will_divide' in acdc_df.columns:
        return acdc_df

    acdc_df['will_divide'] = np.nan
    last_index_cca_df = acdc_df[['cell_cycle_stage']].last_valid_index()

    cca_df = acdc_df.loc[:last_index_cca_df, cca_df_colnames].reset_index()
    cca_df['will_divide'] = 0.0

    cca_df_buds = cca_df.query('relationship == "bud"')

    for budID, bud_cca_df in cca_df_buds.groupby('Cell_ID'):
        all_gen_nums = cca_df.query(f'Cell_ID == {budID}')['generation_num']
        if not (all_gen_nums > 0).any():
            # bud division is annotated in the future
            continue        

        cca_df.loc[bud_cca_df.index, 'will_divide'] = 1
        
        mothID = int(bud_cca_df['relative_ID'].iloc[0])
        first_frame_bud = bud_cca_df['frame_i'].iloc[0]
        gen_num_moth = cca_df.query(
            f'(frame_i == {first_frame_bud}) & (Cell_ID == {mothID})'
        )['generation_num'].iloc[0]
 
        mothMask = (
            (cca_df['Cell_ID'] == mothID) 
            & (cca_df['generation_num'] == gen_num_moth)
        )

        cca_df.loc[mothMask, 'will_divide'] = 1
    
    cca_df = cca_df.set_index(['frame_i', 'Cell_ID'])
    acdc_df.loc[cca_df.index, cca_df.columns] = cca_df

    return acdc_df

def _fix_will_divide(acdc_df):
    """Resetting annotaions in GUI sometimes does not fully reset `will_divide` 
    column. Here we set `will_divide` back to 0 for those cells whose 
    next generation does not exist (division was not annotated)

    Parameters
    ----------
    acdc_df : pd.DataFrame
        Annotations and metrics dataframe (from the `acdc_output` CSV file) 
        with ['frame_i', 'Cell_ID'] as index

    Returns
    -------
    pd.DataFrame
        acdc_df with `will_divide` corrected.
    """ 
    if 'cell_cycle_stage' not in acdc_df.columns:
        return acdc_df
    
    required_cols = ['frame_i', 'Cell_ID', 'generation_num', 'will_divide']
    
    cca_df_mask = ~acdc_df['cell_cycle_stage'].isna()
    cca_df = acdc_df[cca_df_mask].reset_index()[required_cols]
    
    IDs_will_divide_wrong = (
        cca_functions.get_IDs_gen_num_will_divide_wrong(cca_df)
    )
    if not IDs_will_divide_wrong:
        return acdc_df
    
    cca_df = cca_df.reset_index().set_index(['Cell_ID', 'generation_num'])   
    cca_df.loc[IDs_will_divide_wrong, 'will_divide'] = 0
    cca_df = cca_df.reset_index()
    acdc_df = acdc_df.reset_index()

    cca_df = cca_df.set_index(['frame_i', 'Cell_ID'])
    acdc_df = acdc_df.set_index(['frame_i', 'Cell_ID'])
    
    cca_df_index = cca_df_mask[cca_df_mask].index
    acdc_df.loc[cca_df_index, 'will_divide'] = cca_df['will_divide']
    
    return acdc_df

def _add_missing_columns(acdc_df):
    if 'cell_cycle_stage' not in acdc_df.columns:
        return acdc_df
    
    last_index_cca_df = acdc_df[['cell_cycle_stage']].last_valid_index()
    
    for col, default in base_cca_dict.items():
        if col == 'will_divide':
            # Already taken care by _add_will_divide_column
            continue
        
        if col in acdc_df.columns:
            continue
        
        acdc_df[col] = np.nan
        acdc_df.loc[:last_index_cca_df, col] = default
    
    return acdc_df

def _parse_loaded_acdc_df(acdc_df):
    acdc_df = acdc_df.set_index(['frame_i', 'Cell_ID']).sort_index()
    # remove duplicates saved by mistake or bugs
    duplicated = acdc_df.index.duplicated(keep='first')
    acdc_df = acdc_df[~duplicated]
    acdc_df = pd_bool_to_int(acdc_df, acdc_df_bool_cols, inplace=True)
    acdc_df = pd_int_to_bool(acdc_df, acdc_df_bool_cols)
    return acdc_df

def _remove_redundant_columns(acdc_df):
    acdc_df = acdc_df.drop(columns=['index', 'level_0'], errors='ignore')
    return acdc_df

def read_acdc_df_csv(acdc_df_filepath, index_col=None):
    acdc_df = pd.read_csv(
        acdc_df_filepath, dtype=acdc_df_str_cols, index_col=index_col
    )
    return acdc_df

def _load_acdc_df_file(acdc_df_file_path):
    acdc_df = read_acdc_df_csv(acdc_df_file_path)
    acdc_df = _remove_redundant_columns(acdc_df)
    try:
        acdc_df_drop_cca = acdc_df.drop(columns=cca_df_colnames).fillna(0)
        acdc_df[acdc_df_drop_cca.columns] = acdc_df_drop_cca
    except KeyError:
        pass
    acdc_df = _parse_loaded_acdc_df(acdc_df)
    acdc_df = _add_missing_columns(acdc_df)
    acdc_df = _add_will_divide_column(acdc_df)
    acdc_df = _fix_will_divide(acdc_df)
    return acdc_df

def load_acdc_df_file(
        images_path, 
        end_name_acdc_df_file='acdc_output', 
        return_path=False
    ):
    if not end_name_acdc_df_file.endswith('.csv'):
        end_name_acdc_df_file = f'{end_name_acdc_df_file}.csv'
    for file in myutils.listdir(images_path):
        if file.endswith(end_name_acdc_df_file):
            acdc_df_file_path = os.path.join(images_path, file)
            acdc_df = _load_acdc_df_file(acdc_df_file_path).reset_index()
            if return_path:
                return acdc_df, acdc_df_file_path
            else:
                return acdc_df
    else:
        if return_path:
            return None, ''
        else:
            return

def save_acdc_df_file(acdc_df, csv_path, custom_annot_columns=None):
    if custom_annot_columns is not None:
        new_order_cols = [*sorted_cols, *custom_annot_columns]
    else:
        new_order_cols = sorted_cols
    
    for col in new_order_cols.copy():
        if col in acdc_df.columns:
            continue
        new_order_cols.remove(col)
    
    for col in acdc_df.columns:
        if col in new_order_cols:
            continue
        new_order_cols.append(col)
    
    acdc_df = acdc_df[new_order_cols]
    acdc_df.to_csv(csv_path)

def store_copy_acdc_df(posData, acdc_output_csv_path, log_func=printl):
    try:
        if not os.path.exists(acdc_output_csv_path):
            return
        
        df = (
            pd.read_csv(acdc_output_csv_path, dtype=acdc_df_str_cols)
            .set_index(['frame_i', 'Cell_ID'])
        )
        posData.setTempPaths()
        zip_path = posData.acdc_output_backup_zip_path
        _store_acdc_df_archive(zip_path, df)
    except Exception as e:
        log_func(traceback.format_exc())

def _copy_acdc_dfs_to_temp_archive(
        zip_path, temp_zip_path, csv_names, compression_opts
    ):
    if not os.path.exists(zip_path): 
        return
    
    with zipfile.ZipFile(zip_path, mode='r') as zip:
        for csv_name in csv_names:
            acdc_df = pd.read_csv(zip.open(csv_name))
            acdc_df = _parse_loaded_acdc_df(acdc_df)
            acdc_df = pd_bool_to_int(acdc_df, inplace=False)
            compression_opts['archive_name'] = csv_name
            acdc_df.to_csv(
                temp_zip_path, compression=compression_opts, mode='a'
            )

def _store_acdc_df_archive(zip_path, acdc_df_to_store):
    csv_names = []
    if os.path.exists(zip_path):
        with zipfile.ZipFile(zip_path, mode='r') as zip:
            csv_names = natsorted(set(zip.namelist()))
    
    new_key = datetime.now().strftime(ISO_TIMESTAMP_FORMAT)
    csv_name = f'{new_key}.csv'
    if csv_name in csv_names:
        # Do not save duplicates within the same second
        return
    
    if len(csv_names) > 20:
        # Delete oldest df and resave remaining 19
        csv_names.pop(0)
    
    zip_filename = os.path.basename(zip_path)
    temp_zip_filename = zip_filename.replace('.csv', '_temp.csv')
    temp_dirpath = tempfile.mkdtemp()
    temp_zip_path = os.path.join(temp_dirpath, temp_zip_filename)
    compression_opts = {'method': 'zip', 'compresslevel': zipfile.ZIP_STORED}
    _copy_acdc_dfs_to_temp_archive(
        zip_path, temp_zip_path, csv_names, compression_opts
    )
        
    
    compression_opts['archive_name'] = csv_name
    acdc_df = pd_bool_to_int(acdc_df_to_store, inplace=False)
    acdc_df.to_csv(temp_zip_path, compression=compression_opts, mode='a')
    shutil.move(temp_zip_path, zip_path)
    shutil.rmtree(temp_dirpath)

def store_unsaved_acdc_df(recovery_folderpath, df, log_func=printl):
    new_key = datetime.now().strftime(ISO_TIMESTAMP_FORMAT)
    csv_name = f'{new_key}.csv'
    unsaved_recovery_folderpath = os.path.join(
        recovery_folderpath, 'never_saved'
    )
    if not os.path.exists(unsaved_recovery_folderpath):
        os.mkdir(unsaved_recovery_folderpath)
    
    files = myutils.listdir(unsaved_recovery_folderpath)
    csv_files = [file for file in files if file.endswith('.csv')]
    if len(files) > 20:
        csv_files = natsorted(csv_files)
        files_to_remove = csv_files[:-20]
        for file_to_remove in files_to_remove:
            os.remove(os.path.join(unsaved_recovery_folderpath, file_to_remove))
    
    csv_path = os.path.join(unsaved_recovery_folderpath, csv_name)
    df.to_csv(csv_path)

def get_last_stored_unsaved_acdc_df_filepath(recovery_folderpath):
    if not os.path.exists(recovery_folderpath):
        return
    
    unsaved_recovery_folderpath = os.path.join(
        recovery_folderpath, 'never_saved'
    )
    if not os.path.exists(unsaved_recovery_folderpath):
        return
    
    files = myutils.listdir(unsaved_recovery_folderpath)
    csv_files = [file for file in files if file.endswith('.csv')]
    if not csv_files:
        return
    
    csv_files = natsorted(csv_files)
    csv_name = csv_files[-1]
    
    return os.path.join(unsaved_recovery_folderpath, csv_name)

def get_last_stored_unsaved_acdc_df(recovery_folderpath):
    if not os.path.exists(recovery_folderpath):
        return
    
    unsaved_recovery_folderpath = os.path.join(
        recovery_folderpath, 'never_saved'
    )
    if not os.path.exists(unsaved_recovery_folderpath):
        return
    
    files = myutils.listdir(unsaved_recovery_folderpath)
    csv_files = [file for file in files if file.endswith('.csv')]
    if not csv_files:
        return
    
    csv_files = natsorted(csv_files)
    csv_name = csv_files[-1]
    acdc_df = pd.read_csv(os.path.join(unsaved_recovery_folderpath, csv_name))
    acdc_df = _parse_loaded_acdc_df(acdc_df)
    
    return acdc_df

def read_acdc_df_from_archive(archive_path, key):
    if not key.endswith('.csv'):
        csv_name = f'{key}.csv'
    else:
        csv_name = key
    
    if archive_path.endswith('.zip'):
        with zipfile.ZipFile(archive_path, 'r') as zip:
            acdc_df = pd.read_csv(zip.open(csv_name))
    else:
        csv_path = os.path.join(archive_path, f'{key}.csv')
        acdc_df = pd.read_csv(csv_path)
        
    acdc_df = _parse_loaded_acdc_df(acdc_df)
    return acdc_df

def get_user_ch_paths(images_paths, user_ch_name):
    user_ch_file_paths = []
    for images_path in images_paths:
        img_aligned_found = False
        for filename in myutils.listdir(images_path):
            if filename.find(f'{user_ch_name}_aligned.np') != -1:
                img_path_aligned = f'{images_path}/{filename}'
                img_aligned_found = True
            elif filename.find(f'{user_ch_name}.tif') != -1:
                img_path_tif = f'{images_path}/{filename}'

        if img_aligned_found:
            img_path = img_path_aligned
        else:
            img_path = img_path_tif
        user_ch_file_paths.append(img_path)
        print(f'Loading {img_path}...')
    return user_ch_file_paths

def get_acdc_output_files(images_path):
    ls = myutils.listdir(images_path)

    acdc_output_files = [
        file for file in ls 
        if file.find('acdc_output') != -1 and file.endswith('.csv')
    ]
    return acdc_output_files

def get_segm_files(images_path):
    ls = myutils.listdir(images_path)

    segm_files = [
        file for file in ls if file.endswith('segm.npz')
        or file.find('segm_raw_postproc') != -1
        or file.endswith('segm_raw.npz')
        or (file.endswith('.npz') and file.find('segm') != -1)
        or file.endswith('_segm.npy')
    ]
    return segm_files            

def load_segmInfo_df(pos_path):
    images_path = os.path.join(pos_path, 'Images')
    for file in myutils.listdir(images_path):
        if file.endswith('segmInfo.csv'):
            csv_path = os.path.join(images_path, file)
            df = pd.read_csv(csv_path)
            df = df.set_index(['filename', 'frame_i']).sort_index()
            df = df[~df.index.duplicated()]
            return df

def segmInfo_df_use_middle_z_slice_where_missing(pos_path):
    experiment_folderpath = os.path.dirname(pos_path)
    pos_foldernames = myutils.get_pos_foldernames(experiment_folderpath)
    for pos in pos_foldernames:
        ...

def get_filename_from_channel(
        images_path, channel_name, not_allowed_ends=None, logger=None,
        basename=None, skip_channels=None
    ):
    if not_allowed_ends is None:
        not_allowed_ends = tuple()
    if skip_channels is None:
        skip_channels = tuple()
    if basename is None:
        basename = ''
    
    h5_aligned_path = ''
    h5_path = ''
    npz_aligned_path = ''
    tif_path = ''
    for file in myutils.listdir(images_path):
        isValidEnd = True
        for not_allowed_end in not_allowed_ends:
            if file.endswith(not_allowed_end):
                isValidEnd = False
                break
        if not isValidEnd:
            continue
        
        is_channel_to_skip = False
        for channel_to_skip in skip_channels:
            for ff in channel_file_formats:
                if file.endswith(f'{channel_to_skip}{ff}'):
                    is_channel_to_skip = True
                    break
            if is_channel_to_skip:
                break
        if is_channel_to_skip:
            continue

        channelDataPath = os.path.join(images_path, file)
        if file.endswith(f'{basename}{channel_name}_aligned.h5'):
            h5_aligned_path = channelDataPath
        elif file.endswith(f'{basename}{channel_name}.h5'):
            h5_path = channelDataPath
        elif file.endswith(f'{basename}{channel_name}_aligned.npz'):
            npz_aligned_path = channelDataPath
        elif file.endswith(f'{basename}{channel_name}.tif'):
            tif_path = channelDataPath
    
    if h5_aligned_path:
        if logger is not None:
            logger(f'Using .h5 aligned file ({h5_aligned_path})...')
        return h5_aligned_path
    elif h5_path:
        if logger is not None:
            logger(f'Using .h5 file ({h5_path})...')
        return h5_path
    elif npz_aligned_path:
        if logger is not None:
            logger(f'Using .npz aligned file ({npz_aligned_path})...')
        return npz_aligned_path
    elif tif_path:
        if logger is not None:
            logger(f'Using .tif file ({tif_path})...')
        return tif_path
    else:
        return ''

def imread(path):
    if path.endswith('.tif') or path.endswith('.tiff'):
        return tifffile.imread(path)
    else:
        return skimage.io.imread(path)

def load_image_file(filepath):
    if filepath.endswith('.h5'):
        h5f = h5py.File(filepath, 'r')
        img_data = h5f['data']
    elif filepath.endswith('.npz'):
        archive = np.load(filepath)
        files = archive.files
        img_data = archive[files[0]]
    elif filepath.endswith('.npy'):
        img_data = np.load(filepath)
    else:
        img_data = imread(filepath)
    return np.squeeze(img_data)

def get_existing_segm_endnames(basename, segm_files):
    existing_endnames = []
    for f in segm_files:
        filename, _ = os.path.splitext(f)
        endname = filename[len(basename):]
        # Remove the 'segm_' part
        # endname = endname.replace('segm', '', 1).replace('_', '', 1)
        # endname = endname.replace('_', '', 1)
        existing_endnames.append(endname)
    return existing_endnames

def get_endname_from_channels(filename, channels):
    endname = None
    for ch in channels:
        ch_aligned = f'{ch}_aligned'
        m = re.search(fr'{ch}(.\w+)*$', filename)
        m_aligned = re.search(fr'{ch_aligned}(.\w+)*$', filename)
        if m_aligned is not None:
            return endname
        elif m is not None:
            return endname

def get_endnames_from_basename(basename, filenames):
    return [os.path.splitext(f)[0][len(basename):] for f in filenames]

def get_path_from_endname(end_name, images_path, ext=None):
    if ext is None:
        end_name, ext = myutils.remove_known_extension(end_name)
    
    if os.path.exists(os.path.join(images_path, f'{end_name}{ext}')):
        return os.path.join(images_path, f'{end_name}{ext}')
    
    basename = os.path.commonprefix(myutils.listdir(images_path))
    searched_file = f'{basename}{end_name}{ext}'
    for file in myutils.listdir(images_path):
        filename, ext = os.path.splitext(file)
        if file == searched_file:
            return os.path.join(images_path, file), file
        elif filename == searched_file:
            return os.path.join(images_path, file), file
    
    for file in myutils.listdir(images_path):
        filename, ext = os.path.splitext(file)
        if file.endswith(end_name):
            return os.path.join(images_path, file), file
        elif filename.endswith(end_name):
            return os.path.join(images_path, file), file
    
    return '', ''

def pd_int_to_bool(acdc_df, colsToCast=None):
    if colsToCast is None:
        colsToCast = acdc_df_bool_cols
    for col in colsToCast:
        try:
            acdc_df[col] = acdc_df[col] > 0
        except KeyError:
            continue
    return acdc_df

def pd_bool_to_int(acdc_df, colsToCast=None, csv_path=None, inplace=True):
    """
    Function used to convert "FALSE" strings and booleans to 0s and 1s
    to avoid pandas interpreting as strings or numbers
    """
    if not inplace:
        acdc_df = acdc_df.copy()
    if colsToCast is None:
        colsToCast = acdc_df_bool_cols
    for col in colsToCast:   
        try:
            series = acdc_df[col]
            notna_idx = series.notna()
            notna_series = series.dropna()
            isInt = pd.api.types.is_integer_dtype(notna_series)
            isFloat = pd.api.types.is_float_dtype(notna_series)
            isObject = pd.api.types.is_object_dtype(notna_series)
            isString = pd.api.types.is_string_dtype(notna_series)
            isBool = pd.api.types.is_bool_dtype(notna_series)
            if isFloat or isBool:
                acdc_df.loc[notna_idx, col] = acdc_df.loc[notna_idx, col].astype(int)
            elif isString or isObject:
                # Object data type can have mixed data types so we first convert
                # to strings
                acdc_df.loc[notna_idx, col] = acdc_df.loc[notna_idx, col].astype(str)
                acdc_df.loc[notna_idx, col] = (
                    acdc_df.loc[notna_idx, col].str.lower() == 'true'
                ).astype(int)
        except KeyError:
            continue
        except Exception as e:
            printl(col)
            traceback.print_exc()
    if csv_path is not None:
        acdc_df.to_csv(csv_path)
    return acdc_df

def get_posData_metadata(images_path, basename):
    # First check if metadata.csv already has the channel names
    for file in myutils.listdir(images_path):
        if file.endswith('metadata.csv'):
            metadata_csv_path = os.path.join(images_path, file)
            df_metadata = pd.read_csv(metadata_csv_path).set_index('Description')
            break
    else:
        df_metadata = (
            pd.DataFrame(
                columns=['Description', 'values']).set_index('Description')
            )
        if basename.endswith('_'):
            basename = basename[:-1]
        metadata_csv_path = os.path.join(images_path, f'{basename}_metadata.csv')

    return df_metadata, metadata_csv_path

def is_pos_prepped(images_path):
    filenames = myutils.listdir(images_path)
    for filename in filenames:
        if filename.endswith('dataPrepROIs_coords.csv'):
            return True
        elif filename.endswith('dataPrep_bkgrROIs.json'):
            return True
        elif filename.endswith('aligned.npz'):
            return True
        elif filename.endswith('align_shift.npy'):
            return True
        elif filename.endswith('bkgrRoiData.npz'):
            return True
    return False

def is_bkgrROIs_present(images_path):
    filenames = myutils.listdir(images_path)
    for filename in filenames:
        if filename.endswith('dataPrep_bkgrROIs.json'):
            return True
        elif filename.endswith('bkgrRoiData.npz'):
            return True
    return False

class loadData:
    def __init__(self, imgPath, user_ch_name, relPathDepth=3, QParent=None):
        self.fluo_data_dict = {}
        self.fluo_bkgrData_dict = {}
        self.bkgrROIs = []
        self.loadedFluoChannels = set()
        self.parent = QParent
        self.imgPath = imgPath
        self.user_ch_name = user_ch_name
        self.images_path = os.path.dirname(imgPath)
        self.images_folder_files = os.listdir(self.images_path)
        self.pos_path = os.path.dirname(self.images_path)
        self.spotmax_out_path = os.path.join(self.pos_path, 'spotMAX_output')
        self.exp_path = os.path.dirname(self.pos_path)
        self.pos_foldername = os.path.basename(self.pos_path)
        self.pos_num = self.getPosNum()
        self.cropROI = None
        self.loadSizeT = None
        self.loadSizeZ = None
        self.multiSegmAllPos = False
        self.manualBackgroundLab = None
        self.frame_i = 0
        self.clickEntryPointsDfs = {}
        path_li = os.path.normpath(imgPath).split(os.sep)
        self.relPath = f'{f"{os.sep}".join(path_li[-relPathDepth:])}'
        filename_ext = os.path.basename(imgPath)
        self.filename_ext = filename_ext
        self.filename, self.ext = os.path.splitext(filename_ext)
        self._additionalMetadataValues = None
        self.loadLastEntriesMetadata()
        self.attempFixBasenameBug()
        self.non_aligned_ext = '.tif'
        if filename_ext.endswith('aligned.npz'):
            for file in myutils.listdir(self.images_path):
                if file.endswith(f'{user_ch_name}.h5'):
                    self.non_aligned_ext = '.h5'
                    break
        self.tracked_lost_centroids = None
    
    def attempFixBasenameBug(self):
        '''Attempt removing _s(\d+)_ from filenames if not present in basename
        
        This was a bug introduced when saving the basename with data structure,
        it was not saving the _s(\d+)_ part.
        '''

        try:
            ls = myutils.listdir(self.images_path)
            for file in ls:
                if file.endswith('metadata.csv'):
                    metadata_csv_path = os.path.join(self.images_path, file)
                    break
            else:
                return
            
            df_metadata = pd.read_csv(metadata_csv_path).set_index('Description')
            try:
                basename = df_metadata.at['basename', 'values']
            except Exception as e:
                return
            
            numPos = len(myutils.get_pos_foldernames(self.exp_path))
            numPosDigits = len(str(numPos))
            s0p = str(self.pos_num+1).zfill(numPosDigits)

            if basename.endswith(f'_s{s0p}_'):
                return
            
            for file in ls:
                endname = file[len(basename):]
                if not endname.startswith(f's{s0p}_'):
                    continue
                fixed_endname = endname[len(f's{s0p}_'):]
                fixed_filename = f'{basename}{fixed_endname}'
                fixed_filepath = os.path.join(self.images_path, fixed_filename)
                filepath = os.path.join(self.images_path, file)
                hidden_filepath = os.path.join(self.images_path, f'.{file}')
                shutil.copy2(filepath, fixed_filepath)
                try:
                    os.rename(filepath, hidden_filepath)
                except Exception as e:
                    pass
                    
        except Exception as e:
            traceback.print_exc()
    
    def isPrepped(self):
        return is_pos_prepped(self.images_path)
    
    def isBkgrROIpresent(self):
        return is_bkgrROIs_present(self.images_path)

    def setLoadedChannelNames(self, returnList=False):
        fluo_keys = list(self.fluo_data_dict.keys())

        loadedChNames = []
        for key in fluo_keys:
            chName = key[len(self.basename):]
            aligned_idx = chName.find('_aligned')
            if aligned_idx != -1:
                chName = chName[:aligned_idx]
            loadedChNames.append(chName)

        if returnList:
            return loadedChNames
        else:
            self.loadedChNames = loadedChNames

    def getPosNum(self):
        try:
            pos_num = int(re.findall('Position_(\d+)', self.pos_foldername))[0]
        except Exception:
            pos_num = 0
        return pos_num

    def loadLastEntriesMetadata(self):
        if not os.path.exists(settings_folderpath):
            self.last_md_df = None
            return
        csv_path = os.path.join(settings_folderpath, 'last_entries_metadata.csv')
        if not os.path.exists(csv_path):
            self.last_md_df = None
        else:
            self.last_md_df = pd.read_csv(csv_path).set_index('Description')

    def saveLastEntriesMetadata(self):
        if not os.path.exists(settings_folderpath):
            return
        self.metadata_df.to_csv(last_entries_metadata_path)
    
    def getCustomAnnotColumnNames(self):
        if not hasattr(self, 'customAnnot'):
            return 
        
        return natsorted(self.customAnnot.keys())
    
    def saveCustomAnnotationParams(self):
        if not hasattr(self, 'customAnnot'):
            return 
        
        if not self.customAnnot:
            return
        
        with open(self.custom_annot_json_path, mode='w') as file:
            json.dump(self.customAnnot, file, indent=2)

    def getBasenameAndChNames(self, useExt=None):
        ls = myutils.listdir(self.images_path)
        selector = prompts.select_channel_name()
        self.chNames, _ = selector.get_available_channels(
            ls, self.images_path, useExt=useExt
        )
        self.basename = selector.basename

    def loadImgData(self, imgPath=None, signals=None):
        if imgPath is None:
            imgPath = self.imgPath
        self.z0_window = 0
        self.t0_window = 0
        if self.ext == '.h5':
            self.h5f = h5py.File(imgPath, 'r')
            self.dset = self.h5f['data']
            self.img_data_shape = self.dset.shape
            readH5 = self.loadSizeT is not None and self.loadSizeZ is not None
            if not readH5:
                return

            is4D = self.SizeZ > 1 and self.SizeT > 1
            is3Dz = self.SizeZ > 1 and self.SizeT == 1
            is3Dt = self.SizeZ == 1 and self.SizeT > 1
            is2D = self.SizeZ == 1 and self.SizeT == 1
            if is4D:
                midZ = int(self.SizeZ/2)
                halfZLeft = int(self.loadSizeZ/2)
                halfZRight = self.loadSizeZ-halfZLeft
                z0 = midZ-halfZLeft
                z1 = midZ+halfZRight
                self.z0_window = z0
                self.t0_window = 0
                self.img_data = self.dset[:self.loadSizeT, z0:z1]
            elif is3Dz:
                midZ = int(self.SizeZ/2)
                halfZLeft = int(self.loadSizeZ/2)
                halfZRight = self.loadSizeZ-halfZLeft
                z0 = midZ-halfZLeft
                z1 = midZ+halfZRight
                self.z0_window = z0
                self.img_data = np.squeeze(self.dset[z0:z1])
            elif is3Dt:
                self.t0_window = 0
                self.img_data = np.squeeze(self.dset[:self.loadSizeT])
            elif is2D:
                self.img_data = np.squeeze(self.dset[:])

        elif self.ext == '.npz':
            self.img_data = np.squeeze(np.load(imgPath)['arr_0'])
            self.dset = self.img_data
            self.img_data_shape = self.img_data.shape
        elif self.ext == '.npy':
            self.img_data = np.squeeze(np.load(imgPath))
            self.dset = self.img_data
            self.img_data_shape = self.img_data.shape
        else:
            try:
                self.img_data = np.squeeze(imread(imgPath))
                self.dset = self.img_data
                self.img_data_shape = self.img_data.shape
            except ValueError:
                self.img_data = self._loadVideo(imgPath)
                self.dset = self.img_data
                self.img_data_shape = self.img_data.shape
            except Exception as e:
                traceback.print_exc()
                self.criticalExtNotValid(signals=signals)
    
    def loadChannelData(self, channelName):
        if channelName == self.user_ch_name:
            return self.img_data
            
        dataPath = get_filename_from_channel(self.images_path, channelName)
        if dataPath:
            data = load_image_file(dataPath)
            return data
        else:
            return

    def _loadVideo(self, path):
        video = cv2.VideoCapture(path)
        num_frames = int(video.get(cv2.CAP_PROP_FRAME_COUNT))
        for i in range(num_frames):
            _, frame = video.read()
            if frame.shape[-1] == 3:
                frame = skimage.color.rgb2gray(frame)
            if i == 0:
                img_data = np.zeros((num_frames, *frame.shape), frame.dtype)
            img_data[i] = frame
        return img_data

    def detectMultiSegmNpz(
            self, multiPos=False, signals=None,
            mutex=None, waitCond=None, askMultiSegmFunc=None,
            newEndFilenameSegm=''
        ):
        if newEndFilenameSegm:
            return '', newEndFilenameSegm, False

        segm_files = get_segm_files(self.images_path)

        if askMultiSegmFunc is None:
            return segm_files

        is_multi_npz = len(segm_files)>0
        if is_multi_npz and askMultiSegmFunc is not None:
            askMultiSegmFunc(segm_files, self, waitCond)
            endFilename = self.selectedItemText[len(self.basename):]
            return self.selectedItemText, endFilename, self.cancel
        elif len(segm_files)==1:
            segmFilename = segm_files[0]
            endFilename = segmFilename[len(self.basename):]
            return segm_files[0], endFilename, False
        else:
            return '', '', False

    def readLastUsedStopFrameNumber(self):
        if not hasattr(self, 'metadata_df'):
            return
        
        if self.metadata_df is None:
            return
        
        try:
            stop_frame_num = int(self.metadata_df.at['stop_frame_num', 'values'])
        except Exception as err:
            stop_frame_num = None
        
        return stop_frame_num
    
    def getSamEmbeddingsPath(self):
        sam_embed_filename = (
            f'{self.basename}_{self.user_ch_name}_sam_embeddings.pt'
        )
        sam_embeddings_path = os.path.join(self.images_path, sam_embed_filename)
        return sam_embeddings_path
    
    def storeSamEmbeddings(self, samAcdcSegment, frame_i=0, z=0):
        # See here how to save embeddings
        # https://github.com/facebookresearch/segment-anything/issues/217
        
        if not hasattr(self, 'sam_embeddings'):
            self.sam_embeddings = {}
        
        if frame_i not in self.sam_embeddings:
            self.sam_embeddings[frame_i] = {}
        
        if hasattr(samAcdcSegment.model, 'predictor'):
            predictor = samAcdcSegment.model.predictor
        else:
            predictor = samAcdcSegment.model
        
        embedding = {
            'original_size': predictor.original_size,
            'input_size': predictor.input_size,
            'features': predictor.features,
            'is_image_set': True,
        }
        self.sam_embeddings[frame_i][z] = embedding
    
    def saveSamEmbeddings(self, logger_func=print):  
        if not hasattr(self, 'sam_embeddings'):
            return 
        
        logger_func(
            f'\nSaving SAM image embeddings to "{self.sam_embeddings_path}"...'
        )
        import torch
        torch.save(self.sam_embeddings, self.sam_embeddings_path)
        
    def loadSamEmbeddings(self, force_reload=False, logger_func=None):
        if hasattr(self, 'sam_embeddings') and not force_reload:
            return 
        
        if not os.path.exists(self.sam_embeddings_path):
            return
        
        if logger_func is not None:
            logger_func(
                f'\nLoading SAM image embeddings from "{self.sam_embeddings_path}"...'
            )
        
        import torch
        self.sam_embeddings = torch.load(self.sam_embeddings_path)
    
    def getSamEmbeddings(self, frame_i=0, z=0):
        if not hasattr(self, 'sam_embeddings'):
            return 
        
        frame_embeddings = self.sam_embeddings.get(frame_i)
        if frame_embeddings is None:
            return
        
        img_embeddings = frame_embeddings.get(z)
        if img_embeddings is None:
            return
            
        return img_embeddings
        
     
    def loadOtherFiles(
            self,
            load_segm_data=True,
            create_new_segm=False,
            load_acdc_df=False,
            load_shifts=False,
            loadSegmInfo=False,
            load_delROIsInfo=False,
            load_bkgr_data=False,
            loadBkgrROIs=False,
            load_last_tracked_i=False,
            load_metadata=False,
            load_dataPrep_ROIcoords=False,
            load_customAnnot=False,
            load_customCombineMetrics=False,
            load_manual_bkgr_lab=False,
            getTifPath=False,
            end_filename_segm='',
            new_endname='',
            labelBoolSegm=None
        ):

        self.segmFound = False if load_segm_data else None
        self.acdc_df_found = False if load_acdc_df else None
        self.shiftsFound = False if load_shifts else None
        self.segmInfoFound = False if loadSegmInfo else None
        self.delROIsInfoFound = False if load_delROIsInfo else None
        self.bkgrDataFound = False if load_bkgr_data else None
        self.bkgrROisFound = False if loadBkgrROIs else None
        self.last_tracked_i_found = False if load_last_tracked_i else None
        self.metadataFound = False if load_metadata else None
        self.dataPrep_ROIcoordsFound = False if load_dataPrep_ROIcoords else None
        self.TifPathFound = False if getTifPath else None
        self.customAnnotFound = False if load_customAnnot else None
        self.combineMetricsFound = False if load_customCombineMetrics else None
        self.labelBoolSegm = labelBoolSegm
        self.bkgrDataExists = False
        ls = myutils.listdir(self.images_path)

        linked_acdc_filename = None
        if end_filename_segm and load_acdc_df:
            # Check if there is an acdc_output file linked to selected .npz
            _acdc_df_end_fn = end_filename_segm.replace('segm', 'acdc_output')
            _acdc_df_end_fn = f'{_acdc_df_end_fn}.csv'
            self._acdc_df_end_fn = _acdc_df_end_fn
            _linked_acdc_fn = f'{self.basename}{_acdc_df_end_fn}'
            acdc_df_path = os.path.join(self.images_path, _linked_acdc_fn)
            self.acdc_output_csv_path = acdc_df_path
            linked_acdc_filename = _linked_acdc_fn
        
        if not hasattr(self, 'basename'):
            self.getBasenameAndChNames()

        for file in ls:
            filePath = os.path.join(self.images_path, file)
            filename, segmExt = os.path.splitext(file)
            endName = filename[len(self.basename):]

            loadMetadata = (
                load_metadata and file.endswith('metadata.csv')
                and not file.endswith('segm_metadata.csv')
            )

            if new_endname:
                # Do not load any segmentation file since user asked for new one
                # This is redundant since we alse have create_new_segm=True
                # but we keep it for code readability
                is_segm_file = False
            elif end_filename_segm:
                # Load the segmentation file selected by the user
                self._segm_end_fn = end_filename_segm
                is_segm_file = endName == end_filename_segm and segmExt == '.npz'
            else:
                # Load default segmentation file
                is_segm_file = file.endswith('segm.npz')

            if linked_acdc_filename is not None:
                is_acdc_df_file = file == linked_acdc_filename
            elif end_filename_segm:
                # Requested a specific file but it is not present
                # do not load acdc_df file
                is_acdc_df_file = False
            else:
                is_acdc_df_file = file.endswith('acdc_output.csv')

                is_acdc_df_file = file == linked_acdc_filename
            
            if load_segm_data and is_segm_file and not create_new_segm:
                self.segmFound = True
                self.segm_npz_path = filePath
                archive = np.load(filePath)
                file = archive.files[0]
                self.segm_data = archive[file].astype(np.uint32)
                self.loadManualBackgroundData()
                if self.segm_data.dtype == bool:
                    if self.labelBoolSegm is None:
                        self.askBooleanSegm()
                squeezed_arr = np.squeeze(self.segm_data)
                if squeezed_arr.shape != self.segm_data.shape:
                    self.segm_data = squeezed_arr
                    np.savez_compressed(filePath, squeezed_arr)
            elif getTifPath and file.find(f'{self.user_ch_name}.tif')!=-1:
                self.tif_path = filePath
                self.TifPathFound = True
            elif load_acdc_df and is_acdc_df_file and not create_new_segm:
                self.acdc_df_found = True
                self.loadAcdcDf(filePath)
            elif load_shifts and file.endswith('align_shift.npy'):
                self.shiftsFound = True
                self.loaded_shifts = np.load(filePath)
            elif loadSegmInfo and file.endswith('segmInfo.csv'):
                self.segmInfoFound = True
                try:
                    remove_duplicates_file(filePath)
                except Exception as err:
                    printl(filePath)
                    printl(traceback.format_exc())
                df = pd.read_csv(filePath).dropna()
                if 'filename' not in df.columns:
                    df['filename'] = self.filename
                df = df.set_index(['filename', 'frame_i']).sort_index()
                df = df[~df.index.duplicated()]
                self.segmInfo_df = df.sort_index()
                self.segmInfo_df.to_csv(filePath)
            elif load_delROIsInfo and file.endswith('delROIsInfo.npz'):
                self.delROIsInfoFound = True
                self.delROIsInfo_npz = np.load(filePath)
            elif file.endswith(f'{self.filename}_bkgrRoiData.npz'):
                self.bkgrDataExists = True
                if load_bkgr_data:
                    self.bkgrDataFound = True
                    self.bkgrData = np.load(filePath)
            elif loadBkgrROIs and file.endswith('dataPrep_bkgrROIs.json'):
                self.bkgrROisFound = True
                with open(filePath) as json_fp:
                    bkgROIs_states = json.load(json_fp)

                if hasattr(self, 'img_data'):
                    for roi_state in bkgROIs_states:
                        Y, X = self.img_data.shape[-2:]
                        roi = pg.ROI(
                            [0, 0], [1, 1],
                            rotatable=False,
                            removable=False,
                            pen=pg.mkPen(color=(150,150,150)),
                            maxBounds=QRectF(QRect(0,0,X,Y)),
                            scaleSnap=True,
                            translateSnap=True
                        )
                        roi.setState(roi_state)
                        self.bkgrROIs.append(roi)
            elif load_dataPrep_ROIcoords and file.endswith('dataPrepROIs_coords.csv'):
                df = pd.read_csv(filePath)
                if 'roi_id' not in df.columns:
                    df['roi_id'] = 0
                if 'description' in df.columns and 'value' in df.columns:
                    df = df.set_index(['roi_id', 'description'])
                    self.dataPrep_ROIcoordsFound = True
                    self.dataPrep_ROIcoords = df
            elif loadMetadata:
                self.metadataFound = True
                remove_duplicates_file(filePath)
                self.metadata_df = pd.read_csv(filePath).set_index('Description')
            elif load_customAnnot and file.endswith('custom_annot_params.json'):
                self.customAnnotFound = True
                self.customAnnot = read_json(filePath)
            elif load_customCombineMetrics and file.endswith('custom_combine_metrics.ini'):
                self.combineMetricsFound = True
                self.setCombineMetricsConfig(ini_path=filePath)

        if self.metadataFound is not None and self.metadataFound:
            self.extractMetadata()
        
        # Check if there is the old segm.npy
        if not self.segmFound and not create_new_segm:
            for file in ls:
                is_segm_npy = file.endswith('segm.npy')
                filePath = os.path.join(self.images_path, file)
                if load_segm_data and is_segm_npy and not self.segmFound:
                    self.segmFound = True
                    self.segm_data = np.load(filePath).astype(np.uint32)

        if load_last_tracked_i:
            self.last_tracked_i_found = True
            try:
                self.last_tracked_i = max(
                    self.acdc_df.index.get_level_values(0)
                )
            except AttributeError as e:
                # traceback.print_exc()
                self.last_tracked_i = None

        if create_new_segm:
            self.setFilePaths(new_endname)

        self.getCustomAnnotatedIDs()
        self.setNotFoundData()
        self.checkAndFixZsliceSegmInfo()
    
    def checkAndFixZsliceSegmInfo(self):
        if not hasattr(self, 'segmInfo_df'):
            return
        
        if self.segmInfo_df is None:
            return
        
        if not hasattr(self, 'SizeZ'):
            return
        
        if self.SizeZ == 1:
            return
        
        middleZslice = int(self.SizeZ/2)
        
        try:
            mask = self.segmInfo_df['z_slice_used_dataPrep'] >= self.SizeZ
            valid_idx = mask[mask].index
            self.segmInfo_df.loc[valid_idx, 'z_slice_used_dataPrep'] = middleZslice
        except Exception as err:
            pass
        
        try:
            mask = self.segmInfo_df['z_slice_used_gui'] >= self.SizeZ
            valid_idx = mask[mask].index
            self.segmInfo_df.loc[valid_idx, 'z_slice_used_gui'] = middleZslice
        except Exception as err:
            pass
    
    def loadMostRecentUnsavedAcdcDf(self):
        acdc_df = get_last_stored_unsaved_acdc_df(self.recoveryFolderpath())
        if acdc_df is None:
            return
        self.acdc_df = acdc_df
        self.acdc_df_found = True
        self.last_tracked_i = max(self.acdc_df.index.get_level_values(0))
    
    def loadAcdcDf(self, filePath, updatePaths=True, return_df=False):
        acdc_df = _load_acdc_df_file(filePath)
        if updatePaths:
            self.acdc_df = acdc_df
            self.acdc_df_found = True
            self.last_tracked_i = max(self.acdc_df.index.get_level_values(0))
        if return_df:
            return acdc_df
    
    def getSpotmaxSingleSpotsfiles(self):
        from spotmax import DFs_FILENAMES
        spotmax_files = myutils.listdir(self.spotmax_out_path)
        patterns = [
            filename.replace('*rn*', '').replace('*desc*', '')
            for filename in DFs_FILENAMES.values()
        ]
        valid_files = []
        for file in spotmax_files:
            filepath = os.path.join(self.spotmax_out_path, file)
            if not os.path.isfile(filepath):
                continue
            if file.endswith('aggregated.csv'):
                continue
            for pattern in patterns:
                if file.find(pattern) != -1:
                    break
            else:
                continue
            valid_files.append(file)
        
        return reversed(valid_files)

    def askBooleanSegm(self):
        segmFilename = os.path.basename(self.segm_npz_path)
        msg = widgets.myMessageBox()
        txt = html_utils.paragraph(
            f'The loaded segmentation file<br><br>'
            f'"{segmFilename}"<br><br> '
            'has <b>boolean data type</b>.<br><br>'
            'To correctly load it, Cell-ACDC needs to <b>convert</b> it '
            'to <b>integer data type</b>.<br><br>'
            'Do you want to <b>label the mask</b> to separate the objects '
            '(recommended) or do you want to keep one single object?<br>'
        )
        LabelButton, _  = msg.question(
            self.parent, 'Boolean segmentation mask?', txt,
            buttonsTexts=('Label (recommended)', 'Keep single object')
        )
        if msg.clickedButton == LabelButton:
            self.labelBoolSegm = True
        else:
            self.labelBoolSegm = False

    def labelSegmData(self):
        if self.labelBoolSegm is None:
            return

        if self.segm_data.dtype != bool:
            return

        if self.labelBoolSegm:
            if self.SizeT > 1:
                segm_data = np.zeros(self.segm_data.shape, dtype=np.uint32)
                for i, lab in enumerate(self.segm_data):
                    segm_data[i] = skimage.measure.label(lab)
                self.segm_data = segm_data
            else:
                self.segm_data = skimage.measure.label(self.segm_data)
        else:
            self.segm_data = self.segm_data.astype(np.uint32)

    def setFilePaths(self, new_endname):
        if self.basename.endswith('_'):
            basename = self.basename
        else:
            basename = f'{self.basename}_'

        if new_endname:
            segm_new_filename = f'{basename}segm_{new_endname}.npz'
            acdc_output_filename = f'{basename}acdc_output_{new_endname}.csv'
        else:
            segm_new_filename = f'{basename}segm.npz'
            acdc_output_filename = f'{basename}acdc_output.csv'
        
        filePath = os.path.join(self.images_path, segm_new_filename)
        self.segm_npz_path = filePath

        filePath = os.path.join(self.images_path, acdc_output_filename)
        self.acdc_output_csv_path = filePath
    
    def fromTrackerToAcdcDf(
            self, tracker, tracked_video, save=False, start_frame_i=0
        ):
        if not hasattr(tracker, 'cca_dfs'):
            return
        
        keys = list(range(start_frame_i, len(tracker.cca_dfs)))
        acdc_df = pd.concat(tracker.cca_dfs, keys=keys, names=['frame_i'])
        import pandasgui
        acdc_df['is_cell_dead'] = 0
        acdc_df['is_cell_excluded'] = 0
        acdc_df['was_manually_edited'] = 0
        acdc_df['x_centroid'] = 0
        acdc_df['y_centroid'] = 0
        for i, lab in enumerate(tracked_video):
            frame_i = start_frame_i + i
            rp = skimage.measure.regionprops(lab)
            for obj in rp:
                centroid = obj.centroid
                yc, xc = obj.centroid[-2:]
                try:
                    acdc_df.at[(frame_i, obj.label), 'x_centroid'] = int(xc)
                    acdc_df.at[(frame_i, obj.label), 'y_centroid'] = int(yc)
                except Exception as e:
                    acdc_df.to_parquet(os.path.join(os.path.expanduser("~"), 'acdc_df.parquet'))
                    printl(acdc_df.index.names)
                    for level in range(acdc_df.index.nlevels):
                        level_dtype = acdc_df.index.get_level_values(level).dtype
                        print(f"Level {level} dtype:", level_dtype)
                    duplicated_indices = acdc_df.index.duplicated(keep=False)
                    duplicated = acdc_df.index[duplicated_indices]
                    printl(duplicated.unique())

                    
                    printl(acdc_df.loc[(frame_i, obj.label), 'x_centroid'])
                    printl(xc)
                    printl(yc)
                    traceback.print_exc()
                    import pandasgui
                    pandasgui.show(acdc_df)
                    raise e

                if len(centroid) == 3:
                    if 'z_centroid' not in acdc_df.columns:
                        acdc_df['z_centroid'] = 0
                    zc = obj.centroid[0]
                    acdc_df.at[(frame_i, obj.label), 'z_centroid'] = int(zc)                

        if not save:
            return acdc_df

        acdc_df = pd_bool_to_int(acdc_df, inplace=False)
        acdc_df.to_csv(self.acdc_output_csv_path)
        self.loadAcdcDf(self.acdc_output_csv_path)

        if not hasattr(tracker, 'tracked_lost_centroids'):
            return
        
        self.saveTrackedLostCentroids(tracker.tracked_lost_centroids)

    def getAcdcDfEndname(self):
        if not hasattr(self, 'acdc_output_csv_path'):
            return
        
        if not hasattr(self, 'basename'):
            return
        
        filename = os.path.basename(self.acdc_output_csv_path)
        filename, _ = os.path.splitext(filename)
        endname = filename[len(self.basename):].lstrip('_')
        return endname
    
    def getSegmEndname(self):
        if not hasattr(self, 'acdc_output_csv_path'):
            return
        
        if not hasattr(self, 'basename'):
            return
        
        filename = os.path.basename(self.acdc_output_csv_path)
        filename, _ = os.path.splitext(filename)
        endname = filename[len(self.basename):].lstrip('_')
        return endname
    
    def getCustomAnnotatedIDs(self):
        self.customAnnotIDs = {}

        if self.acdc_df_found is None:
            return

        if not self.acdc_df_found:
            return

        if self.customAnnotFound is None:
            return

        if not self.customAnnotFound:
            return

        for name in self.customAnnot.keys():
            self.customAnnotIDs[name] = {}
            if name not in self.acdc_df.columns:
                self.acdc_df[name] = 0
            for frame_i, df in self.acdc_df.groupby(level=0):
                series = df[name]
                series = series[series>0]
                annotatedIDs = list(series.index.get_level_values(1).unique())
                self.customAnnotIDs[name][frame_i] = annotatedIDs

    def isCropped(self):
        if self.dataPrep_ROIcoords is None:
            return False
        df = self.dataPrep_ROIcoords
        _isCropped = any([
            df_roi.at[(roi_id, 'cropped'), 'value'] > 0
            for roi_id, df_roi in df.groupby(level=0)
        ]) 
        return _isCropped
    
    def getIsSegm3D(self):
        if self.SizeZ == 1:
            return False

        if self.segmFound is None:
            return

        if not self.segmFound:
            return

        if hasattr(self, 'img_data'):
            return self.segm_data.ndim == self.img_data.ndim
        else:
            if self.SizeT > 1:
                return self.segm_data.ndim == 4
            else:
                return self.segm_data.ndim == 3

    def getBytesImageData(self):
        if not hasattr(self, 'img_data'):
            return 0
        
        return sys.getsizeof(self.img_data)
    
    def extractMetadata(self):
        self.metadata_df['values'] = self.metadata_df['values'].astype(str)
        if 'SizeT' in self.metadata_df.index:
            self.SizeT = float(self.metadata_df.at['SizeT', 'values'])
            self.SizeT = int(self.SizeT)
        elif self.last_md_df is not None and 'SizeT' in self.last_md_df.index:
            self.SizeT = float(self.last_md_df.at['SizeT', 'values'])
            self.SizeT = int(self.SizeT)
        else:
            self.SizeT = 1

        self.SizeZ_found = False
        if 'SizeZ' in self.metadata_df.index:
            self.SizeZ = float(self.metadata_df.at['SizeZ', 'values'])
            self.SizeZ = int(self.SizeZ)
            self.SizeZ_found = True
        elif self.last_md_df is not None and 'SizeZ' in self.last_md_df.index:
            self.SizeZ = float(self.last_md_df.at['SizeZ', 'values'])
            self.SizeZ = int(self.SizeZ)
        else:
            self.SizeZ = 1

        if 'SizeY' in self.metadata_df.index:
            self.SizeY = float(self.metadata_df.at['SizeY', 'values'])
            self.SizeY = int(self.SizeY)
            self.SizeX = float(self.metadata_df.at['SizeX', 'values'])
            self.SizeX = int(self.SizeX)
        else:
            if hasattr(self, 'img_data_shape'):
                self.SizeY, self.SizeX = self.img_data_shape[-2:]
            else:
                self.SizeY, self.SizeX = 1, 1

        self.isSegm3D = False
        if hasattr(self, 'segm_npz_path'):
            segmEndName = self.getSegmEndname()
            isSegm3Dkey = f'{segmEndName}_isSegm3D'        
            if isSegm3Dkey in self.metadata_df.index:
                isSegm3D = str(self.metadata_df.at[isSegm3Dkey, 'values'])
                self.isSegm3D = isSegm3D.lower() == 'true'

        if 'TimeIncrement' in self.metadata_df.index:
            self.TimeIncrement = float(
                self.metadata_df.at['TimeIncrement', 'values']
            )
        elif self.last_md_df is not None and 'TimeIncrement' in self.last_md_df.index:
            self.TimeIncrement = float(self.last_md_df.at['TimeIncrement', 'values'])
        else:
            self.TimeIncrement = 1

        if 'PhysicalSizeX' in self.metadata_df.index:
            self.PhysicalSizeX = float(
                self.metadata_df.at['PhysicalSizeX', 'values']
            )
        elif self.last_md_df is not None and 'PhysicalSizeX' in self.last_md_df.index:
            self.PhysicalSizeX = float(self.last_md_df.at['PhysicalSizeX', 'values'])
        else:
            self.PhysicalSizeX = 1

        if 'PhysicalSizeY' in self.metadata_df.index:
            self.PhysicalSizeY = float(
                self.metadata_df.at['PhysicalSizeY', 'values']
            )
        elif self.last_md_df is not None and 'PhysicalSizeY' in self.last_md_df.index:
            self.PhysicalSizeY = float(self.last_md_df.at['PhysicalSizeY', 'values'])
        else:
            self.PhysicalSizeY = 1

        if 'PhysicalSizeZ' in self.metadata_df.index:
            self.PhysicalSizeZ = float(
                self.metadata_df.at['PhysicalSizeZ', 'values']
            )
        elif self.last_md_df is not None and 'PhysicalSizeZ' in self.last_md_df.index:
            self.PhysicalSizeZ = float(self.last_md_df.at['PhysicalSizeZ', 'values'])
        else:
            self.PhysicalSizeZ = 1

        if 'LensNA' in self.metadata_df.index:
            self.numAperture = float(
                self.metadata_df.at['LensNA', 'values']
            )
        else:
            self.numAperture = 1.4
        
        emWavelenMask = self.metadata_df.index.str.contains(r'_emWavelen')
        df_emWavelens = self.metadata_df[emWavelenMask]
        self.emWavelens = {}
        try:
            for channel_i_emWavelen, emWavelen in df_emWavelens.itertuples():
                channel_i_name = channel_i_emWavelen.replace('_emWavelen', '_name')
                chName = self.metadata_df.at[channel_i_name, 'values']
                self.emWavelens[chName] = float(emWavelen)
        except Exception as e:
            pass
        
        self._additionalMetadataValues = {}
        for name in self.metadata_df.index:
            if name.startswith('__') and len(name) > 2:
                value = self.metadata_df.at[name, 'values']
                self._additionalMetadataValues[name] = value
        
        if not self._additionalMetadataValues:
            # Load metadata values saved in temp folder
            if os.path.exists(additional_metadata_path):
                self._additionalMetadataValues = read_json(
                    additional_metadata_path, desc='additional metadata'
                )

    def saveIsSegm3Dmetadata(self, segm_npz_path):
        segmFilename = os.path.basename(segm_npz_path)
        segmFilename = os.path.splitext(segmFilename)[0]
        segmEndName = segmFilename[len(self.basename):]
        isSegm3Dkey = f'{segmEndName}_isSegm3D'
        self.metadata_df.at[isSegm3Dkey, 'values'] = self.isSegm3D
        self.metadata_df.to_csv(self.metadata_csv_path)
    
    def additionalMetadataValues(self):
        additionalMetadataValues = {}
        for name in self.metadata_df.index:
            if name.startswith('__'):
                value = self.metadata_df.at[name, 'values']
                key = name.replace('__', '', 1)
                additionalMetadataValues[key] = value
        return additionalMetadataValues
    
    def add_tree_cols_to_cca_df(self, cca_df, frame_i=None):
        cca_df = cca_df.sort_index().reset_index()

        if self.acdc_df is None:
            return cca_df
        
        if frame_i is not None:
            df = self.acdc_df.loc[frame_i].sort_index().reset_index()
        else:
            df = self.acdc_df.sort_index().reset_index()

        cols = cca_df.columns.to_list()
        for col in df.columns:
            if not col.endswith('tree'):
                continue

            ref_col = col[:col.find('_tree')]
            if ref_col in cols:
                ref_col_idx = cols.index(ref_col) + 1
            else:
                ref_col_idx = len(cols) - 4

            if col in cols:
                cca_df[col] = df[col]
            else:
                cca_df.insert(ref_col_idx, col, df[col])
        
        return cca_df
    
    def getManualBackgroudDataFilepath(self):
        segmFilename = os.path.basename(self.segm_npz_path)
        segmEndname = segmFilename[len(self.basename):]
        manualBackgrEndname = segmEndname.replace('segm', 'manualBackground')
        manualBackgrFilename = f'{self.basename}{manualBackgrEndname}'
        filepath = os.path.join(self.images_path, manualBackgrFilename)
        return filepath

    def saveManualBackgroundData(self, data: np.ndarray):
        if data is None:
            return 
        filepath = self.getManualBackgroudDataFilepath()
        np.savez_compressed(filepath, data)

    def loadManualBackgroundData(self):
        filepath = self.getManualBackgroudDataFilepath()
        if not os.path.exists(filepath):
            self.manualBackgroundLab = None
            return
        archive = np.load(filepath)
        self.manualBackgroundLab = archive[archive.files[0]]
    
    def setNotFoundData(self):
        if self.segmFound is not None and not self.segmFound:
            self.segm_data = None
            # Segmentation file not found and a specifc one was requested
            # --> set the path
            if hasattr(self, '_segm_end_fn'):
                if self.basename.endswith('_'):
                    basename = self.basename
                else:
                    basename = f'{self.basename}_'
                base_path = os.path.join(self.images_path, basename)
                self.segm_npz_path = f'{base_path}{self._segm_end_fn}.npz'
        if self.acdc_df_found is not None and not self.acdc_df_found:
            self.acdc_df = None
            # Set the file path for selected acdc_output.csv file
            # since it was not found
            if hasattr(self, '_acdc_df_end_fn'):
                if self.basename.endswith('_'):
                    basename = self.basename
                else:
                    basename = f'{self.basename}_'
                base_path = os.path.join(self.images_path, basename)
                self.acdc_output_csv_path = f'{base_path}{self._acdc_df_end_fn}'
        if self.shiftsFound is not None and not self.shiftsFound:
            self.loaded_shifts = None
        if self.segmInfoFound is not None and not self.segmInfoFound:
            self.segmInfo_df = None
        if self.delROIsInfoFound is not None and not self.delROIsInfoFound:
            self.delROIsInfo_npz = None
        if self.bkgrDataFound is not None and not self.bkgrDataFound:
            self.bkgrData = None
        if self.bkgrROisFound is not None and not self.bkgrROisFound:
            # Do not load bkgrROIs if bkgrDataFound to avoid addMetrics to use it
            self.bkgrROIs = []
        if self.bkgrDataExists:
            # Do not load bkgrROIs if bkgrDataFound to avoid addMetrics to use it
            self.bkgrROIs = []
        if self.dataPrep_ROIcoordsFound is not None and not self.dataPrep_ROIcoordsFound:
            self.dataPrep_ROIcoords = None
        if self.last_tracked_i_found is not None and not self.last_tracked_i_found:
            self.last_tracked_i = None
        if self.TifPathFound is not None and not self.TifPathFound:
            self.tif_path = None
        if self.customAnnotFound is not None and not self.customAnnotFound:
            self.customAnnot = {}
        if self.combineMetricsFound is not None and not self.combineMetricsFound:
            self.setCombineMetricsConfig()

        if self.metadataFound is None:
            # Loading metadata was not requested
            return

        if self.metadataFound:
            return

        if hasattr(self, 'img_data'):
            if self.img_data.ndim == 3:
                if len(self.img_data) > 49:
                    self.SizeT, self.SizeZ = len(self.img_data), 1
                else:
                    self.SizeT, self.SizeZ = 1, len(self.img_data)
            elif self.img_data.ndim == 4:
                self.SizeT, self.SizeZ = self.img_data.shape[:2]
            else:
                self.SizeT, self.SizeZ = 1, 1
        else:
            self.SizeT, self.SizeZ = 1, 1
        
        try:
            self.SizeY, self.SizeX = self.img_data_shape[-2:]
        except Exception as e:
            try:
                self.SizeY, self.SizeX = self.segm_data.shape[-2:]
            except Exception as e:
                self.SizeY, self.SizeX = 1, 1

        self.TimeIncrement = 1.0
        self.PhysicalSizeX = 1.0
        self.PhysicalSizeY = 1.0
        self.PhysicalSizeZ = 1.0
        self.metadata_df = None

        if self.last_md_df is None:
            # Last entered values do not exists
            return

        # Since metadata was not found use the last entries saved in temp folder
        # if 'SizeT' in self.last_md_df.index and self.SizeT == 1:
        #     self.SizeT = int(self.last_md_df.at['SizeT', 'values'])
        # if 'SizeZ' in self.last_md_df.index and self.SizeZ == 1:
        #     self.SizeZ = int(self.last_md_df.at['SizeZ', 'values'])
        if 'TimeIncrement' in self.last_md_df.index:
            self.TimeIncrement = float(
                self.last_md_df.at['TimeIncrement', 'values']
            )
        if 'PhysicalSizeX' in self.last_md_df.index:
            self.PhysicalSizeX = float(
                self.last_md_df.at['PhysicalSizeX', 'values']
            )
        if 'PhysicalSizeY' in self.last_md_df.index:
            self.PhysicalSizeY = float(
                self.last_md_df.at['PhysicalSizeY', 'values']
            )
        if 'PhysicalSizeZ' in self.last_md_df.index:
            self.PhysicalSizeZ = float(
                self.last_md_df.at['PhysicalSizeZ', 'values']
            )

    def addEquationCombineMetrics(self, equation, colName, isMixedChannels):
        section = 'mixed_channels_equations' if isMixedChannels else 'equations'
        self.combineMetricsConfig[section][colName] = equation

    def setCombineMetricsConfig(self, ini_path=''):
        if ini_path:
            configPars = config.ConfigParser()
            configPars.read(ini_path)
        else:
            configPars = config.ConfigParser()

        if 'equations' not in configPars:
            configPars['equations'] = {}

        if 'mixed_channels_equations' not in configPars:
            configPars['mixed_channels_equations'] = {}

        if 'user_path_equations' not in configPars:
            configPars['user_path_equations'] = {}

        # Append channel specific equations from the user_profile_path ini file
        userPathChEquations = configPars['user_path_equations']
        for chName in self.chNames:
            chName_equations = measurements.get_user_combine_metrics_equations(
                chName
            )
            chName_equations = {
                key:val for key, val in chName_equations.items()
                if key not in configPars['equations']
            }
            userPathChEquations = {**userPathChEquations, **chName_equations}
            configPars['user_path_equations'] = userPathChEquations

        # Append mixed channels equations from the user_profile_path ini file
        configPars['mixed_channels_equations'] = {
            **configPars['mixed_channels_equations'],
            **measurements.get_user_combine_mixed_channels_equations()
        }

        self.combineMetricsConfig = configPars

    def saveCombineMetrics(self):
        with open(self.custom_combine_metrics_path, 'w') as configfile:
            self.combineMetricsConfig.write(configfile)
    
    def saveClickEntryPointsDfs(self):
        for tableEndName, df in self.clickEntryPointsDfs.items():
            if not self.basename.endswith('_'):
                basename = f'{self.basename}_'
            else:
                basename = self.basename
            tableFilename = f'{basename}{tableEndName}.csv'
            tableFilepath = os.path.join(self.images_path, tableFilename)
            df = df.sort_values(['frame_i', 'Cell_ID'])
            df.to_csv(tableFilepath, index=False)

    def check_acdc_df_integrity(self):
        check = (
            self.acdc_df_found is not None # acdc_df was laoded if present
            and self.acdc_df is not None # acdc_df was present
            and self.segmFound is not None # segm data was loaded if present
            and self.segm_data is not None # segm data was present
        )
        if check:
            if self.SizeT > 1:
                annotates_frames = self.acdc_df.index.get_level_values(0)
                for frame_i, lab in enumerate(self.segm_data):
                    if frame_i not in annotates_frames:
                        break
                    self._fix_acdc_df(lab, frame_i=frame_i)
            else:
                lab = self.segm_data
                self._fix_acdc_df(lab)

    def _fix_acdc_df(self, lab, frame_i=0):
        rp = skimage.measure.regionprops(lab)
        segm_IDs = [obj.label for obj in rp]
        acdc_df_IDs = self.acdc_df.loc[frame_i].index
        try:
            cca_df = self.acdc_df[cca_df_colnames]
        except KeyError:
            # Columns not present because not annotated --> no need to fix
            return

        for obj in rp:
            ID = obj.label
            if ID in acdc_df_IDs:
                continue
            idx = (frame_i, ID)
            self.acdc_df.loc[idx, cca_df_colnames] = base_cca_dict.values()
            for col, val in base_acdc_df.items():
                if not isnan(self.acdc_df.at[idx, col]):
                    continue
                self.acdc_df.at[idx, col] = val
            y, x = obj.centroid
            self.acdc_df.at[idx, 'x_centroid'] = x
            self.acdc_df.at[idx, 'y_centroid'] = y

    def getSegmEndname(self):
        segmFilename = os.path.basename(self.segm_npz_path)
        segmFilename = os.path.splitext(segmFilename)[0]
        segmEndName = segmFilename[len(self.basename):]
        return segmEndName
    
    def getSegmentedChannelHyperparams(self):
        cp = config.ConfigParser()
        if os.path.exists(self.segm_hyperparams_ini_path):
            cp.read(self.segm_hyperparams_ini_path)
            segmEndName = self.getSegmEndname()
            section = segmEndName
            option = 'segmented_channel'
            channel_name = cp.get(section, option, fallback=self.user_ch_name)
            return channel_name, segmEndName
        else:
            return self.user_ch_name, ''
    
    def updateSegmentedChannelHyperparams(self, channelName):
        cp = config.ConfigParser()
        if not os.path.exists(self.segm_hyperparams_ini_path):
            return
        cp.read(self.segm_hyperparams_ini_path)
        segmEndName = self.getSegmEndname()
        section = segmEndName
        if section not in cp.sections():
            return
        option = 'segmented_channel'
        cp[section][option] = channelName
        with open(self.segm_hyperparams_ini_path, 'w') as configfile:
            cp.write(configfile)

    def saveSegmHyperparams(
            self, model_name, init_kwargs, segment_kwargs, 
            post_process_params=None, 
            preproc_recipe=None
        ):
        cp = config.ConfigParser()

        if os.path.exists(self.segm_hyperparams_ini_path):
            cp.read(self.segm_hyperparams_ini_path)
        
        segmEndName = self.getSegmEndname()
        segm_filename = os.path.basename(self.segm_npz_path)

        metadata_section = f'{segmEndName}.metadata'
        cp[metadata_section] = {}
        
        cp[metadata_section]['segmentation_filename'] = segm_filename
        cp[metadata_section]['segmented_channel'] = self.user_ch_name
        now = datetime.now().strftime(r'%Y-%m-%d %H:%M:%S')
        cp[metadata_section]['segmented_on'] = now
        cp[metadata_section]['model_name'] = model_name

        init_section = f'{segmEndName}.init'
        cp[init_section] = {}
        for key, value in init_kwargs.items():
            cp[init_section][key] = str(value)
        
        segment_section = f'{segmEndName}.segment'
        cp[segment_section] = {}
        for key, value in segment_kwargs.items():
            cp[segment_section][key] = str(value)

        if post_process_params is not None:
            post_process_section = f'{segmEndName}.postprocess'
            cp[post_process_section] = {}
            for key, value in post_process_params.items():
                cp[post_process_section][key] = str(value)

        if preproc_recipe is not None:
            preproc_ini_items = config.preprocess_recipe_to_ini_items(
                preproc_recipe
            )
            for preproc_section, section_items in preproc_ini_items.items():
                segm_preproc_section = f'{segmEndName}.{preproc_section}'
                cp[segm_preproc_section] = {}
                for key, value in section_items.items():
                    cp[segm_preproc_section][key] = str(value)
        
        with open(self.segm_hyperparams_ini_path, 'w') as configfile:
            cp.write(configfile)
    
    def isRecoveredAcdcDfPresent(self):
        recovery_folderpath = self.recoveryFolderpath()
        unsaved_recovery_folderpath = os.path.join(
            recovery_folderpath, 'never_saved'
        )
        if not os.path.exists(unsaved_recovery_folderpath):
            return
        
        files = myutils.listdir(unsaved_recovery_folderpath)
        csv_files = [file for file in files if file.endswith('.csv')]
        if not csv_files:
            return
        
        if not os.path.exists(self.acdc_output_csv_path):
            acdc_df_mtime = 0
        else:
            acdc_df_mtime = os.path.getmtime(self.acdc_output_csv_path)
        
        acdc_df_mdatetime = datetime.fromtimestamp(acdc_df_mtime)
        
        csv_files = natsorted(csv_files)
        iso_key = csv_files[-1][:-4]
        most_recent_unsaved_acdc_df_datetime = datetime.strptime(
            iso_key, ISO_TIMESTAMP_FORMAT
        )
        return most_recent_unsaved_acdc_df_datetime > acdc_df_mdatetime
    
    def recoveryFolderpath(self, create_if_missing=True):
        recovery_folder = os.path.join(self.images_path, 'recovery')
        if not os.path.exists(recovery_folder) and create_if_missing:
            os.mkdir(recovery_folder)
        return recovery_folder
    
    def setTempPaths(self, createFolder=True):
        temp_folder = os.path.join(self.images_path, 'recovery')
        self.recoveryFolderPath = temp_folder
        if not os.path.exists(temp_folder) and createFolder:
            os.mkdir(temp_folder)
        segm_filename = os.path.basename(self.segm_npz_path)
        acdc_df_filename = os.path.basename(self.acdc_output_csv_path)
        self.segm_npz_temp_path = os.path.join(temp_folder, segm_filename)
        self.acdc_output_backup_zip_path = os.path.join(
            temp_folder, acdc_df_filename.replace('.csv', '.zip')
        )
        unsaved_acdc_df_filename = acdc_df_filename.replace(
            '.csv', '_autosave.zip'
        )
        self.unsaved_acdc_df_autosave_path = os.path.join(
            temp_folder, unsaved_acdc_df_filename
        )
        
    def buildPaths(self):
        if self.basename.endswith('_'):
            basename = self.basename
        else:
            basename = f'{self.basename}_'
        base_path = os.path.join(self.images_path, basename)
        self.slice_used_align_path = f'{base_path}slice_used_alignment.csv'
        self.slice_used_segm_path = f'{base_path}slice_segm.csv'
        self.align_npz_path = f'{base_path}{self.user_ch_name}_aligned.npz'
        self.align_old_path = f'{base_path}phc_aligned.npy'
        self.align_shifts_path = f'{base_path}align_shift.npy'
        self.segm_npz_path = f'{base_path}segm.npz'
        self.last_tracked_i_path = f'{base_path}last_tracked_i.txt'
        self.acdc_output_csv_path = f'{base_path}acdc_output.csv'
        self.segmInfo_df_csv_path = f'{base_path}segmInfo.csv'
        self.delROIs_info_path = f'{base_path}delROIsInfo.npz'
        self.dataPrepROI_coords_path = f'{base_path}dataPrepROIs_coords.csv'
        # self.dataPrepBkgrValues_path = f'{base_path}dataPrep_bkgrValues.csv'
        self.dataPrepBkgrROis_path = f'{base_path}dataPrep_bkgrROIs.json'
        self.metadata_csv_path = f'{base_path}metadata.csv'
        self.mot_events_path = f'{base_path}mot_events'
        self.mot_metrics_csv_path = f'{base_path}mot_metrics'
        self.raw_segm_npz_path = f'{base_path}segm_raw.npz'
        self.raw_postproc_segm_path = f'{base_path}segm_raw_postproc'
        self.post_proc_mot_metrics = f'{base_path}post_proc_mot_metrics'
        self.segm_hyperparams_ini_path = f'{base_path}segm_hyperparams.ini'
        self.custom_annot_json_path = f'{base_path}custom_annot_params.json'
<<<<<<< HEAD
        self.custom_combine_metrics_path = f'{base_path}custom_combine_metrics.ini'
        self.tracked_lost_centroids_json_path = f'{base_path}tracked_lost_centroids.json'
    
=======
        self.custom_combine_metrics_path = (
            f'{base_path}custom_combine_metrics.ini'
        )
        self.sam_embeddings_path =(
            f'{base_path}{self.user_ch_name}_sam_embeddings.pt'
        )
        
>>>>>>> d1eb8770
    def get_btrack_export_path(self):
        btrack_path = self.segm_npz_path.replace('.npz', '.h5')
        btrack_path = btrack_path.replace('_segm', '_btrack_tracks')
        return btrack_path
    
    def get_tracker_export_path(self, trackerName, ext):
        tracker_path = self.segm_npz_path.replace('_segm', f'_{trackerName}_tracks')
        tracker_path = tracker_path.replace('.npz', ext)
        return tracker_path

    def setBlankSegmData(self, SizeT, SizeZ, SizeY, SizeX):
        if not hasattr(self, 'img_data'):
            self.segm_data = None
            return

        Y, X = self.img_data.shape[-2:]
        if self.segmFound is not None and not self.segmFound:
            if SizeT > 1 and self.isSegm3D:
                self.segm_data = np.zeros((SizeT, SizeZ, Y, X), int)
            elif self.isSegm3D:
                self.segm_data = np.zeros((SizeZ, Y, X), int)
            elif SizeT > 1:
                self.segm_data = np.zeros((SizeT, Y, X), int)
            else:
                self.segm_data = np.zeros((Y, X), int)

    def loadAllImgPaths(self):
        tif_paths = []
        npy_paths = []
        npz_paths = []
        basename = self.basename[0:-1]
        for filename in myutils.listdir(self.images_path):
            file_path = os.path.join(self.images_path, filename)
            f, ext = os.path.splitext(filename)
            m = re.match(fr'{basename}.*\.tif', filename)
            if m is not None:
                tif_paths.append(file_path)
                # Search for npy fluo data
                npy = f'{f}_aligned.npy'
                npz = f'{f}_aligned.npz'
                npy_found = False
                npz_found = False
                for name in myutils.listdir(self.images_path):
                    _path = os.path.join(self.images_path, name)
                    if name == npy:
                        npy_paths.append(_path)
                        npy_found = True
                    if name == npz:
                        npz_paths.append(_path)
                        npz_found = True
                if not npy_found:
                    npy_paths.append(None)
                if not npz_found:
                    npz_paths.append(None)
        self.tif_paths = tif_paths
        self.npy_paths = npy_paths
        self.npz_paths = npz_paths

    def checkH5memoryFootprint(self):
        if self.ext != '.h5':
            return 0
        else:
            Y, X = self.dset.shape[-2:]
            size = self.loadSizeT*self.loadSizeZ*Y*X
            itemsize = self.dset.dtype.itemsize
            required_memory = size*itemsize
            return required_memory
    
    def _warnMultiPosTimeLapse(self, SizeT_metadata):
        txt = html_utils.paragraph(f"""
            You are trying to load <b>multiple Positions</b> of what it seems to be 
            <b>time-lapse data</b> (number of frames in the metadata is 
            {SizeT_metadata}).<br><br>
            Note that Cell-ACDC <b>cannot load multiple time-lapse Positions</b>.<br><br>
            To load time-lapse data, load <b>one Position at a time</b>.<br><br>
            However, you can proceed anyway if you think the saved metadata is wrong 
            and you need to correct them.<br><br>
            Do you want to proceed?
        """)
        msg = widgets.myMessageBox(wrapText=False, showCentered=False)
        _, noButton, yesButton = msg.warning(
            self.parent, 'WARNING: Edinting saved metadata', txt, 
            buttonsTexts=('Cancel', 'No, stop the process', 'Yes, proceed anyway')
        )
        return msg.clickedButton == yesButton

    def askInputMetadata(
            self, numPos,
            ask_SizeT=False,
            ask_TimeIncrement=False,
            ask_PhysicalSizes=False,
            singlePos=False,
            save=False,
            askSegm3D=True,
            forceEnableAskSegm3D=False,
            warnMultiPos=False
        ):
        from . import apps
        SizeZ_metadata = None
        SizeT_metadata = None
        if hasattr(self, 'metadataFound'):
            if self.metadataFound:
                SizeT_metadata = self.SizeT
                SizeZ_metadata = self.SizeZ
                if SizeT_metadata>1 and numPos>1 and warnMultiPos:
                    proceed_anyway = self._warnMultiPosTimeLapse(SizeT_metadata)
                    if not proceed_anyway:
                        return False
        
        basename = ''
        if hasattr(self, 'basename'):
            basename = self.basename
        metadataWin = apps.QDialogMetadata(
            self.SizeT, self.SizeZ, self.TimeIncrement,
            self.PhysicalSizeZ, self.PhysicalSizeY, self.PhysicalSizeX,
            ask_SizeT, ask_TimeIncrement, ask_PhysicalSizes,
            parent=self.parent, font=apps.font, imgDataShape=self.img_data_shape,
            posData=self, singlePos=singlePos, askSegm3D=askSegm3D,
            additionalValues=self._additionalMetadataValues,
            forceEnableAskSegm3D=forceEnableAskSegm3D, 
            SizeT_metadata=SizeT_metadata, SizeZ_metadata=SizeZ_metadata, 
            basename=basename
        )
        metadataWin.exec_()
        if metadataWin.cancel:
            return False

        self.onlyEditMetadata = metadataWin.allowEditSizeTcheckbox.isChecked()
        self.SizeT = metadataWin.SizeT
        self.SizeZ = metadataWin.SizeZ
        self.SizeY, self.SizeX = self.img_data_shape[-2:]

        self.isSegm3D = metadataWin.isSegm3D

        self.loadSizeS = numPos
        self.loadSizeT = metadataWin.SizeT
        self.loadSizeZ = metadataWin.SizeZ

        source = metadataWin if ask_TimeIncrement else self
        self.TimeIncrement = source.TimeIncrement

        source = metadataWin if ask_PhysicalSizes else self
        self.PhysicalSizeZ = source.PhysicalSizeZ
        self.PhysicalSizeY = source.PhysicalSizeY
        self.PhysicalSizeX = source.PhysicalSizeX

        self._additionalMetadataValues = metadataWin._additionalValues
        if save:
            self.saveMetadata(additionalMetadata=metadataWin._additionalValues)
        return True
    
    def zSliceSegmentation(self, filename, frame_i):
        if self.SizeZ > 1:
            idx = (filename, frame_i)
            if self.segmInfo_df.at[idx, 'resegmented_in_gui']:
                col = 'z_slice_used_gui'
            else:
                col = 'z_slice_used_dataPrep'
            z = self.segmInfo_df.at[idx, col]
        else:
            z = None
        return z

    def transferMetadata(self, from_posData):
        self.SizeT = from_posData.SizeT
        self.SizeZ = from_posData.SizeZ
        self.PhysicalSizeZ = from_posData.PhysicalSizeZ
        self.PhysicalSizeY = from_posData.PhysicalSizeY
        self.PhysicalSizeX = from_posData.PhysicalSizeX

    def metadataToCsv(self, signals=None, mutex=None, waitCond=None):
        try:
            self.metadata_df.to_csv(self.metadata_csv_path)
        except PermissionError:
            print('='*20)
            traceback.print_exc()
            print('='*20)
            permissionErrorTxt = html_utils.paragraph(
                f'The below file is open in another app (Excel maybe?).<br><br>'
                f'{self.metadata_csv_path}<br><br>'
                'Close file and then press "Ok".'
            )
            if signals is None:
                msg = widgets.myMessageBox(self.parent)
                msg.warning(
                    self, 'Permission denied', permissionErrorTxt
                )
                self.metadata_df.to_csv(self.metadata_csv_path)
            else:
                mutex.lock()
                signals.sigPermissionError.emit(permissionErrorTxt, waitCond)
                waitCond.wait(mutex)
                mutex.unlock()
                self.metadata_df.to_csv(self.metadata_csv_path)

    def saveMetadata(
            self, signals=None, mutex=None, waitCond=None,
            additionalMetadata=None
        ):
        segmEndName = self.getSegmEndname()
        isSegm3Dkey = f'{segmEndName}_isSegm3D'
        if self.metadata_df is None:
            metadata_dict = {
                'SizeT': self.SizeT,
                'SizeZ': self.SizeZ,
                'SizeY': self.SizeY,
                'SizeX': self.SizeX,
                'TimeIncrement': self.TimeIncrement,
                'PhysicalSizeZ': self.PhysicalSizeZ,
                'PhysicalSizeY': self.PhysicalSizeY,
                'PhysicalSizeX': self.PhysicalSizeX,
                isSegm3Dkey: self.isSegm3D
            }
            if additionalMetadata is not None:
                metadata_dict = {**metadata_dict, **additionalMetadata}
                for key in list(metadata_dict.keys()):
                    if key.startswith('__') and key not in additionalMetadata:
                        metadata_dict.pop(key)

            self.metadata_df = pd.DataFrame(metadata_dict, index=['values']).T
            self.metadata_df.index.name = 'Description'
        else:
            self.metadata_df.at['SizeT', 'values'] = self.SizeT
            self.metadata_df.at['SizeZ', 'values'] = self.SizeZ
            self.metadata_df.at['TimeIncrement', 'values'] = self.TimeIncrement
            self.metadata_df.at['PhysicalSizeZ', 'values'] = self.PhysicalSizeZ
            self.metadata_df.at['PhysicalSizeY', 'values'] = self.PhysicalSizeY
            self.metadata_df.at['PhysicalSizeX', 'values'] = self.PhysicalSizeX
            self.metadata_df.at[isSegm3Dkey, 'values'] = self.isSegm3D
            if additionalMetadata is not None:
                for name, value in additionalMetadata.items():
                    self.metadata_df.at[name, 'values'] = value

                idx_to_drop = []
                for name in self.metadata_df.index:
                    if name.startswith('__') and name not in additionalMetadata:
                        idx_to_drop.append(name)

                self.metadata_df = self.metadata_df.drop(idx_to_drop)
        self.metadataToCsv(signals=signals, mutex=mutex, waitCond=waitCond)
        try:
            self.metadata_df.to_csv(last_entries_metadata_path)
        except PermissionError:
            pass
        if additionalMetadata is not None:
            try:
                with open(additional_metadata_path, mode='w') as file:
                    json.dump(additionalMetadata, file, indent=2)
            except PermissionError:
                pass

    def criticalExtNotValid(self, signals=None):
        err_title = f'File extension {self.ext} not valid.'
        err_msg = (
            f'The requested file {self.relPath}\n'
            'has an invalid extension.\n\n'
            'Valid extensions are .tif, .tiff, .npy or .npz'
        )
        if self.parent is None:
            print('-------------------------')
            print(err_msg)
            print('-------------------------')
            raise FileNotFoundError(err_title)
        elif signals is None:
            print('-------------------------')
            print(err_msg)
            print('-------------------------')
            msg = QMessageBox()
            msg.critical(self.parent, err_title, err_msg, msg.Ok)
            return None
        elif signals is not None:
            raise FileNotFoundError(err_title)
        
    def saveTrackedLostCentroids(self, tracked_lost_centroids_list=None, _tracked_lost_centroids_list=None):

        if not (self.tracked_lost_centroids or tracked_lost_centroids_list or _tracked_lost_centroids_list):
            return

        if _tracked_lost_centroids_list is not None:
            tracked_lost_centroids_list = _tracked_lost_centroids_list

        elif tracked_lost_centroids_list is not None:
            tracked_lost_centroids_list = {k: v for k, v in tracked_lost_centroids_list.items()}

        else:
            tracked_lost_centroids_list = {k: list(v) for k, v in self.tracked_lost_centroids.items()}

        # printl(tracked_lost_centroids_list)
        try:
            with open(self.tracked_lost_centroids_json_path, 'w') as json_file:
                json.dump(tracked_lost_centroids_list, json_file, indent=4)
        except PermissionError:
            print('='*20)
            traceback.print_exc()
            print('='*20)
            permissionErrorTxt = html_utils.paragraph(
                f'The below file is open in another app (Excel maybe?).<br><br>'
                f'{self.tracked_lost_centroids_json_path}<br><br>'
                'Close file and then press "Ok", or press "Cancel" to abort.'
            )
            msg = widgets.myMessageBox(self.parent)
            msg.warning(
                self, 'Permission denied', permissionErrorTxt, buttonsTexts=('Cancel', 'Ok')
            )
            if msg.cancel:
                return
            
            self.saveTrackedLostCentroids(_tracked_lost_centroids_list=tracked_lost_centroids_list)

    def loadTrackedLostCentroids(self):
        try:
            with open(self.tracked_lost_centroids_json_path, 'r') as json_file:
                tracked_lost_centroids_list = json.load(json_file)
                self.tracked_lost_centroids = {int(k): {tuple(int(val) for val in centroid) for centroid in v} for k, v in tracked_lost_centroids_list.items()}
        except FileNotFoundError:
            print(f"No file found at {self.tracked_lost_centroids_json_path}")
            self.tracked_lost_centroids = {
                frame_i:set() for frame_i in range(self.SizeT)
                }
        except PermissionError:
            print('='*20)
            traceback.print_exc()
            print('='*20)
            permissionErrorTxt = html_utils.paragraph(
                f'The below file is open in another app (Excel maybe?).<br><br>'
                f'{self.tracked_lost_centroids_json_path}<br><br>'
                'Close file and then press "Ok", or press "Cancel" to abort.'
            )
            msg = widgets.myMessageBox(self.parent)
            msg.warning(
                self, 'Permission denied', permissionErrorTxt, buttonsTexts=('Cancel', 'Ok')
            )
            if msg.cancel:
                self.tracked_lost_centroids = {
                    frame_i:set() for frame_i in range(self.SizeT)
                    }
                return
            
            self.loadTrackedLostCentroids()

class select_exp_folder:
    def __init__(self):
        self.exp_path = None

    def QtPrompt(
            self, parentQWidget, values,
            current=0, title='Select Position folder',
            CbLabel="Select folder to load:",
            showinexplorer_button=False, full_paths=None,
            allow_abort=True, show=False, toggleMulti=False,
            allowMultiSelection=True
        ):
        from . import apps
        font = QtGui.QFont()
        font.setPixelSize(13)
        win = apps.QtSelectItems(
            title, values, '', CbLabel=CbLabel, parent=parentQWidget,
            showInFileManagerPath=self.exp_path
        )
        win.setFont(font)
        toFront = win.windowState() & ~Qt.WindowMinimized | Qt.WindowActive
        win.setWindowState(toFront)
        win.activateWindow()
        if not allowMultiSelection:
            win.multiPosButton.setChecked(False)
            win.multiPosButton.setDisabled(True)
        if toggleMulti:
            win.multiPosButton.setChecked(True)
        win.exec_()
        self.was_aborted = win.cancel
        if not win.cancel:
            self.selected_pos = [
                self.pos_foldernames[idx] for idx in win.selectedItemsIdx
            ]

    def append_last_cca_frame(self, acdc_df, text):
        if 'cell_cycle_stage' not in acdc_df.columns:
            return text
        
        try:
            colnames = ['frame_i', *cca_df_colnames]
            cca_df = acdc_df[colnames].dropna()
        except Exception as e:
            return text

        last_cca_frame_i = max(cca_df['frame_i'], default=None)
        if last_cca_frame_i is None:
            return text
        to_append = f', last cc annotated frame: {last_cca_frame_i+1})'
        text = text.replace(')', to_append)
        return text
    
    def get_values_segmGUI(self, exp_path):
        self.exp_path = exp_path
        pos_foldernames = myutils.get_pos_foldernames(exp_path)
        self.pos_foldernames = pos_foldernames
        values = []
        for pos in pos_foldernames:
            last_tracked_i_found = False
            pos_path = os.path.join(exp_path, pos)
            images_path = os.path.join(pos_path, 'Images')
            filenames = myutils.listdir(images_path)
            for filename in filenames:
                if filename.find('acdc_output.csv') != -1:
                    last_tracked_i_found = True
                    acdc_df_path = os.path.join(images_path, filename)
                    acdc_df = _load_acdc_df_file(acdc_df_path).reset_index()
                    last_tracked_i = acdc_df['frame_i'].max()
                    break
            
            if last_tracked_i_found:
                text = f'{pos} (Last tracked frame: {last_tracked_i+1})'
                text = self.append_last_cca_frame(acdc_df, text)
                values.append(text)
            else:
                values.append(pos)
        self.values = values
        return values

    def get_values_dataprep(self, exp_path):
        self.exp_path = exp_path
        pos_foldernames = myutils.get_pos_foldernames(exp_path)
        self.pos_foldernames = pos_foldernames
        values = []
        for pos in pos_foldernames:
            is_prepped = False
            are_zslices_selected = False
            pos_path = os.path.join(exp_path, pos)
            images_path = os.path.join(pos_path, 'Images')
            filenames = myutils.listdir(images_path)
            for filename in filenames:
                if filename.endswith('dataPrepROIs_coords.csv'):
                    is_prepped = True
                    break
                elif filename.endswith('dataPrep_bkgrROIs.json'):
                    is_prepped = True
                    break
                elif filename.endswith('aligned.npz'):
                    is_prepped = True
                    break
                elif filename.endswith('align_shift.npy'):
                    is_prepped = True
                    break
                elif filename.endswith('bkgrRoiData.npz'):
                    is_prepped = True
                    break
                elif filename.endswith('segmInfo.csv'):
                    are_zslices_selected = True
            if is_prepped:
                values.append(f'{pos} (already prepped)')
            elif are_zslices_selected:
                values.append(f'{pos} (z-slices selected)')
            else:
                values.append(pos)
        self.values = values
        return values

    def get_values_cca(self, exp_path):
        self.exp_path = exp_path
        pos_foldernames = natsorted(myutils.listdir(exp_path))
        pos_foldernames = [
            pos for pos in pos_foldernames if re.match(r'^Position_(\d+)', pos)
        ]
        self.pos_foldernames = pos_foldernames
        values = []
        for pos in pos_foldernames:
            cc_stage_found = False
            pos_path = os.path.join(exp_path, pos)
            if os.path.isdir(pos_path):
                images_path = f'{exp_path}/{pos}/Images'
                filenames = myutils.listdir(images_path)
                for filename in filenames:
                    if filename.find('cc_stage.csv') != -1:
                        cc_stage_found = True
                        cc_stage_path = f'{images_path}/{filename}'
                        cca_df = pd.read_csv(
                            cc_stage_path, index_col=['frame_i', 'Cell_ID']
                        )
                        last_analyzed_frame_i = (
                            cca_df.index.get_level_values(0).max()
                        )
                if cc_stage_found:
                    values.append(f'{pos} (Last analyzed frame: '
                                  f'{last_analyzed_frame_i})')
                else:
                    values.append(pos)
        self.values = values
        return values

    def _close(self):
        val = self.pos_n_sv.get()
        idx = list(self.values).index(val)
        if self.full_paths is None:
            self.selected_pos = [self.pos_foldernames[idx]]
        else:
            self.TIFFs_path = self.full_paths[idx]
        self.root.quit()
        self.root.destroy()

    def on_closing(self):
        self.selected_pos = [None]
        self.was_aborted = True
        self.root.quit()
        self.root.destroy()
        if self.allow_abort:
            exit('Execution aborted by the user')


def load_shifts(parent_path, basename=None):
    shifts_found = False
    shifts = None
    if basename is None:
        for filename in myutils.listdir(parent_path):
            if filename.find('align_shift.npy')>0:
                shifts_found = True
                shifts_path = os.path.join(parent_path, filename)
                shifts = np.load(shifts_path)
    else:
        align_shift_fn = f'{basename}_align_shift.npy'
        if align_shift_fn in myutils.listdir(parent_path):
            shifts_found = True
            shifts_path = os.path.join(parent_path, align_shift_fn)
            shifts = np.load(shifts_path)
        else:
            shifts = None
    return shifts, shifts_found

class OMEXML_image:
    def __init__(self, Pixels, ome_schema):
        if Pixels is None:
            node = None
        else:
            node = Pixels.attrib
        self.Pixels = OMEXML_Pixels(Pixels, node, ome_schema)

class OMEXML_objective:
    def __init__(self) -> None:
        self.LensNA = 1.4

class OMEXML_intrument:
    def __init__(self):
        self.Objective = OMEXML_objective()

class OMEXML_Channel:
    def __init__(self, Channel) -> None:
        self.Name = Channel.attrib.get('Name', '')
        self.node = Channel.attrib

class OMEXML_Pixels:
    def __init__(self, Pixels, node, ome_schema) -> None:
        self.node = node
        self.Pixels = Pixels
        self.ome_schema = ome_schema
        if node is None:
            self.SizeZ = 1
            self.SizeT = 1
            self.SizeC = 1
            self.PhysicalSizeX = 1.0
            self.PhysicalSizeY = 1.0
            self.PhysicalSizeZ = 1.0
        else:
            self.SizeZ = node.get('SizeZ', 1)
            self.SizeT = node.get('SizeT', 1)
            self.SizeC = node.get('SizeC', 1)
            self.PhysicalSizeX = node.get('PhysicalSizeX', 1.0)
            self.PhysicalSizeY = node.get('PhysicalSizeY', 1.0)
            self.PhysicalSizeZ = node.get('PhysicalSizeZ', 1.0)
        
    def Channel(self, channel_index=0):
        Channel = self.Pixels.findall(f'{self.ome_schema}Channel')[channel_index]
        return OMEXML_Channel(Channel)

class OMEXML:
    def __init__(self, ometiff_filepath):
        self.filepath = ometiff_filepath
        self.read_omexml_string()
        self.parse_metadata()
    
    def read_omexml_string(self):
        with TiffFile(self.filepath) as tif:
            return tif.ome_metadata
    
    def parse_metadata(self):
        self.omexml_string = self.read_omexml_string()
        self.root = ET.fromstring(self.omexml_string)
        self.ome_schema = re.findall(r'({.+})OME', self.root.tag)[0]
    
    def instrument(self):
        instrument = OMEXML_intrument()
        instrument_xml = self.root.find(f'{self.ome_schema}Instrument')
        if instrument_xml is None:
            return instrument
        objective_xml = instrument_xml.find(f'{self.ome_schema}Objective')
        if objective_xml is None:
            return instrument
        LensNA = objective_xml.attrib.get('LensNA')
        if LensNA is None:
            return instrument
        instrument.Objective.LensNA = LensNA
        return instrument

    def get_image_count(self):
        return len(self.root.findall(f'{self.ome_schema}Image'))

    def image(self):
        Image = self.root.find(f'{self.ome_schema}Image')
        Pixels = Image.find(f'{self.ome_schema}Pixels')
        image = OMEXML_image(Pixels, self.ome_schema)
        image.Name = Image.attrib.get('Name', '')
        return image

def _restructure_multi_files_multi_pos(
        src_path, dst_path, action='copy', signals=None, logger=print
    ):
    if signals is not None:
        signals.initProgressBar.emit(0)
    logger('Scanning files...')
    files = list(os.listdir(src_path))
    files = [f for f in files if os.path.isfile(os.path.join(src_path, f))]
    
    # Group files with same starting string with all possible splits
    files_scanned = list(files)
    groups = {}
    for f, file in enumerate(files):
        splits = file.split('_')
        current_split = splits[0]
        for split in splits[1:]:
            for other_file in files_scanned:
                if other_file.startswith(current_split):
                    if current_split not in groups:
                        groups[current_split] = {other_file}
                    else:
                        groups[current_split].add(other_file)
            current_split = f'{current_split}_{split}'
        files_scanned.pop(0)
    
    # Determine the keys of duplicated groups
    keys_duplicates = {}
    keys_scanned = list(groups.keys())
    for k, key in enumerate(groups.keys()):
        set_A = groups[key]
        for other_key in keys_scanned:
            set_B = groups[other_key]
            if not set_A.difference(set_B):
                if key not in keys_duplicates:
                    keys_duplicates[key] = {other_key}
                else:
                    keys_duplicates[key].add(other_key)
        keys_scanned.pop(0)
    
    # Get unique splits and sort them by length
    unique_splits = {max(splits, key=len) for splits in keys_duplicates.values()}
    unique_splits = sorted(list(unique_splits), key=len)
    
    # Get groups of files sharing the same starting
    groups_files = {}
    for split in unique_splits:
        for file in files:
            if file.startswith(split):
                if split not in groups_files:
                    groups_files[split] = {file}
                else:
                    groups_files[split].add(file)
    
    # Sort the files according to exp and pos splits
    groups_n_splits = {len(split.split('_')):set() for split in groups_files}
    for split in groups_files:
        n_splits = len(split.split('_'))
        groups_n_splits[n_splits].add(split)
    
    sorted_n_splits = sorted(groups_n_splits.keys())
    n_splits_exp, n_splits_pos = sorted_n_splits[-2:]
    final_structure = {}    
    for split_exp in groups_n_splits[n_splits_exp]:
        exp_folder_path = os.path.join(dst_path, split_exp)
        exp_files = groups_files[split_exp]
        pos_splits = groups_n_splits[n_splits_pos]   
        for exp_file in exp_files:
            p = 1
            for pos_split in pos_splits:
                if not pos_split.startswith(split_exp):
                    continue
                try:
                    pos_n = pos_split.split('_')[-1]
                    pos_n = int(pos_n)
                except Exception as e:
                    pos_n = p
                pos_path = os.path.join(exp_folder_path, f'Position_{pos_n}')
                images_path = os.path.join(pos_path, 'Images')
                final_structure[images_path] = []
                if not os.path.exists(images_path):
                    os.makedirs(images_path, exist_ok=True)
                for file in files:
                    if not file.startswith(pos_split):
                        continue 
                    final_structure[images_path].append(file)
                    
                p += 1
    
    # Move or copy the files
    if signals is not None:
        signals.initProgressBar.emit(len(files))
    action_str = 'Copying' if action=='copy' else 'Moving'
    logger(f'{action_str} files...')
    pbar = tqdm(total=len(files), ncols=100, unit='file')
    for images_path, files in final_structure.items():
        for file in files:
            dst_file = os.path.join(images_path, file)
            src_file = os.path.join(src_path, file)
            try:
                if action == 'copy':
                    shutil.copy2(src_file, dst_file)
                else:
                    shutil.move(src_file, dst_file)
            except Exception as e:
                continue
            pbar.update()
            if signals is not None:
                signals.progressBar.emit(1)
    pbar.close()
    
    action_str = 'copied' if action=='copy' else 'moved'
    logger(f'Done! Files {action_str} and restructured into "{src_path}"')

def get_all_svg_icons_aliases(sort=True):
    from . import resources_filepath
    with open(resources_filepath, 'r') as resources_file:
        resources_txt = resources_file.read()
    
    aliases = re.findall(r'<file alias="(.+\.svg)">', resources_txt)
    if sort:
        aliases = natsorted(aliases)
    return aliases

def get_all_buttons_names(sort=True):
    widgets_filepath = os.path.join(cellacdc_path, 'widgets.py')
    with open(widgets_filepath, 'r') as py_file:
        txt = py_file.read()
    
    all_buttons_names = re.findall(r'class (\w+)\(Q?PushButton\):', txt)
    if sort:
        all_buttons_names = natsorted(all_buttons_names)
    return all_buttons_names

def rename_qrc_resources_file(scheme='light'):
    os.remove(qrc_resources_path)
 
    if scheme == 'dark' and os.path.exists(qrc_resources_dark_path):
        shutil.copyfile(qrc_resources_dark_path, qrc_resources_path)
    elif scheme == 'light' and os.path.exists(qrc_resources_light_path):
        shutil.copyfile(qrc_resources_light_path, qrc_resources_path)

def autoLineBreak(text, length): #automatic line breaking for tooltips. Keeps indentation with spaces and preexisting line breaks
    lines = []
    current_line = []

    # Split the text into lines while preserving existing newline characters
    existing_lines = text.split('\n')

    for existing_line in existing_lines:
        # Calculate the indentation for the current line
        indent = len(existing_line) - len(existing_line.lstrip())
        words = existing_line.lstrip().split()  # Split each line into words

        for word in words:
            if len(' '.join(current_line + [word])) + indent <= length:
                current_line.append(word)
            else:
                lines.append(' ' * indent + ' '.join(current_line))
                current_line = [word]

        if current_line:  # Add any remaining words as the last line
            lines.append(' ' * indent + ' '.join(current_line))

        # Reset the current line for the next existing line
        current_line = []

    return '\n'.join(lines)

def format_bullet_points(text): #indentation for bullet points in tooltips. Implementation not robust
    lines = text.split('\n')
    formatted_lines = []
    indent = False
    indentNo = 0

    for line in lines:
        if line.strip().startswith("* "):
            indent = True
            formatted_line = line
            indentNo = len(line) - len(line.lstrip())
        else:
            indentNoComp = len(line) - len(line.lstrip())
            if indent == True and indentNo == indentNoComp:
                formatted_line = " " * 2 + line
            else:
                formatted_line = line
                indent = False

        formatted_lines.append(formatted_line)

    return '\n'.join(formatted_lines)   

def format_number_list(text): #indentation for number points in tooltips. Implementation not robust
    lines = text.split('\n')
    formatted_lines = []
    indent = False
    indentNo = 0

    for line in lines:
        if line.strip().startswith((
                "0. ", "1. ", "2. ", "3. ", "4. ", 
                "5. ", "6. ", "7. ", "8. ", "9. "
            )):
            indent = True
            formatted_line = line
            indentNo = len(line) - len(line.lstrip())
        else:
            indentNoComp = len(line) - len(line.lstrip())
            if indent == True and indentNo == indentNoComp:
                formatted_line = " " * 3 + line
            else:
                formatted_line = line
                indent = False

        formatted_lines.append(formatted_line)

    return '\n'.join(formatted_lines)


def get_tooltips_from_docs(): 
    # gets tooltips for GUI from .\Cell_ACDC\docs\source\tooltips.rst
    var_pattern = r"\|(\S*)\|"
    shortcut_pattern = r"\*\*(\".*\")\):\*\*"
    title_pattern = r"\*\*(.*)\(\*\*"

    if not os.path.exists(tooltips_rst_filepath):
        return {}
    
    with open(tooltips_rst_filepath, "r") as file:
        lines = file.readlines()

    new_lines = []
    for line in lines:
        if not (line.startswith("..") or line.startswith("    :target:") or line.startswith("    :alt:") or line.startswith("    :width:") or line.startswith("    :height:") or line==""):
            new_lines.append(line)
    lines = new_lines

    non_empty_lines = [line.replace("\n", "") for line in lines if line.strip()] #also removes \n from lines
    lines = non_empty_lines

    tipdict = {}

    for i, line in enumerate(lines):
        match = re.search(var_pattern, line)
        if match:
            name = match.group(1)

            title = re.search(title_pattern, line).group(1)

            shortcut = re.search(shortcut_pattern, line)
            if shortcut:
                shortcut = shortcut.group(1)
            else:
                shortcut = "\"No shortcut\""

            desc = line.split("):**")[1].lstrip(" ")

            appSameLine = False

            if desc == "":
                appSameLine = True

            descList = []
            i += 1
            for followLine in lines[i:]:
                followMatch = re.search(var_pattern, followLine)
                if followMatch or followLine.startswith("* **"):
                    break
                else:                    
                    descList.append(followLine)

            if descList != []:
                if descList[-1].startswith("----"):
                    descList.pop(-1)
                    descList.pop(-1)


            for entry in descList:

                entry = entry.replace("| ", "")

                if entry.startswith(" " * 4):
                    stripped_string = entry[4:]
                else:
                    stripped_string = entry
                entry = stripped_string

                if appSameLine == False:
                    entry = "\n" + entry
                else:
                    appSameLine = False

                desc += entry
            desc = autoLineBreak(desc, 60)
            desc = format_bullet_points(desc)
            desc = format_number_list(desc)

            tipdict[name] = f"Name: {title}\nShortcut: {shortcut}\n\n{desc}"
    return tipdict

def save_df_to_csv_temp_path(df, csv_filename, **to_csv_kwargs):
    tempDir = tempfile.mkdtemp()
    tempFilepath = os.path.join(tempDir, csv_filename)
    df.to_csv(tempFilepath, **to_csv_kwargs)
    return tempFilepath

def loaded_df_to_points_data(df, t_col, z_col, y_col, x_col):
    points_data = {}
    if 'id' not in df.columns:
        df['id'] = ''
        
    if t_col != 'None':
        grouped = df.groupby(t_col)
    else:
        grouped = [(0, df)]
    
    for frame_i, df_frame in grouped:
        if z_col != 'None':
            df_frame[z_col] = df_frame[z_col].round().astype(int)
            # Use integer z
            zz = df_frame[z_col]
            points_data[frame_i] = {} 
            for z in zz.values:
                df_z = df_frame[df_frame[z_col] == z]
                z_int = round(z)
                if z_int in points_data[frame_i]:
                    continue
                points_data[frame_i][z_int] = {
                    'x': df_z[x_col].to_list(),
                    'y': df_z[y_col].to_list(), 
                    'id': df_z['id'].to_list(), 
                }
        else:
            points_data[frame_i] = {
                'x': df[x_col].to_list(),
                'y': df[y_col].to_list(), 
                'id': df['id'].to_list(), 
            }
    return points_data

def load_df_points_layer(filepath):
    df = None
    if filepath.endswith('.csv'):
        df = pd.read_csv(filepath)
    elif filepath.endswith('.h5'):
        with pd.HDFStore(filepath) as h5:
            keys = h5.keys()
            dfs = [h5.get(key) for key in keys]
        df = pd.concat(dfs, keys=keys, names=['h5_key'])
    return df
    <|MERGE_RESOLUTION|>--- conflicted
+++ resolved
@@ -2279,19 +2279,14 @@
         self.post_proc_mot_metrics = f'{base_path}post_proc_mot_metrics'
         self.segm_hyperparams_ini_path = f'{base_path}segm_hyperparams.ini'
         self.custom_annot_json_path = f'{base_path}custom_annot_params.json'
-<<<<<<< HEAD
-        self.custom_combine_metrics_path = f'{base_path}custom_combine_metrics.ini'
-        self.tracked_lost_centroids_json_path = f'{base_path}tracked_lost_centroids.json'
-    
-=======
         self.custom_combine_metrics_path = (
             f'{base_path}custom_combine_metrics.ini'
         )
         self.sam_embeddings_path =(
             f'{base_path}{self.user_ch_name}_sam_embeddings.pt'
         )
-        
->>>>>>> d1eb8770
+        self.tracked_lost_centroids_json_path = f'{base_path}tracked_lost_centroids.json'
+    
     def get_btrack_export_path(self):
         btrack_path = self.segm_npz_path.replace('.npz', '.h5')
         btrack_path = btrack_path.replace('_segm', '_btrack_tracks')
