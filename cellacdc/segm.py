--- conflicted
+++ resolved
@@ -130,7 +130,6 @@
         except Exception as error:
             self.signals.critical.emit(error)
             self.signals.finished.emit(-1)
-<<<<<<< HEAD
 
     def _run(self):
         img_path = self.img_path
@@ -484,9 +483,7 @@
         self.signals.finished.emit(t_end-t0)
 
 
-=======
     
->>>>>>> dc645422
 class segmWin(QMainWindow):
     def __init__(
             self, parent=None, allowExit=False, buttonToRestore=None, 
@@ -1135,6 +1132,9 @@
 
         isROIactive = False
         if posData.dataPrep_ROIcoords is not None and not self.ROIdeactivatedByUser:
+            df_roi = posData.dataPrep_ROIcoords.loc[0]
+            isROIactive = df_roi.at['cropped', 'value'] == 0
+            x0, x1, y0, y1 = df_roi['value'][:4]
             df_roi = posData.dataPrep_ROIcoords.loc[0]
             isROIactive = df_roi.at['cropped', 'value'] == 0
             x0, x1, y0, y1 = df_roi['value'][:4]
