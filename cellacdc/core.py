--- conflicted
+++ resolved
@@ -609,7 +609,6 @@
 
     return labels
 
-<<<<<<< HEAD
 def get_obj_contours(
         obj=None, 
         obj_image=None, 
@@ -619,9 +618,6 @@
         only_longest_contour=True, 
         local=False,
     ):
-=======
-def get_obj_contours(obj, obj_image=None, all=False):
->>>>>>> a2e9f6d0
     if all:
         retrieveMode = cv2.RETR_CCOMP
     else:
