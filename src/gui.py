--- conflicted
+++ resolved
@@ -2134,14 +2134,7 @@
                     self.store_cca_df(frame_i=i, cca_df=cca_df_i)
 
         # Correct past frames
-<<<<<<< HEAD
         for i in range(PosData.frame_i-1, -1, -1):
-=======
-        for i in range(self.frame_i-1, -1, -1):
-<<<<<<< HEAD
->>>>>>> 2ad25d730ecddac863b2007a425a51eca1d7287d
-=======
->>>>>>> 2ad25d73
             cca_df_i = self.get_cca_df(frame_i=i, return_df=True)
             self.storeUndoRedoCca(i, cca_df_i, undoId)
             ccs = cca_df_i.at[ID, 'cell_cycle_stage']
@@ -2720,15 +2713,7 @@
                         self.ax1_BrushCircle.setPen(self.ax2_BrushCirclePen)
                     else:
                         rgb = self.img2.lut[hoverID]
-<<<<<<< HEAD
-<<<<<<< HEAD
                         rgbPen = np.clip(rgb*1.2, 0, 255)
-=======
-                        rgbPen = rgbPen = np.clip(rgb*1.2, 0, 255)
->>>>>>> 2ad25d730ecddac863b2007a425a51eca1d7287d
-=======
-                        rgbPen = rgbPen = np.clip(rgb*1.2, 0, 255)
->>>>>>> 2ad25d73
                         self.ax2_BrushCircle.setBrush(*rgb, 100)
                         self.ax2_BrushCircle.setPen(*rgbPen, width=2)
                         self.ax1_BrushCircle.setBrush(*rgb, 100)
