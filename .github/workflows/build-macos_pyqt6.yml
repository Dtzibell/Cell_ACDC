--- conflicted
+++ resolved
@@ -16,11 +16,7 @@
     strategy:
       fail-fast: false
       matrix:
-<<<<<<< HEAD
-        python-version: ["3.10", "3.11", "3.12", "3.13"]
-=======
         python-version: ["3.10", "3.11", "3.12"]
->>>>>>> 1836f1b9
 
     steps:
     - uses: actions/checkout@v4
