--- conflicted
+++ resolved
@@ -81,16 +81,6 @@
     } else {
     	print("Image is 2D");
     }
-<<<<<<< HEAD
-    
-    //if (sizeT > 1) {
-    //	Ext.getPixelsTimeIncrement(timeIncrement);
-    //	metadata_str = metadata_str + "\n" + "TimeIncrement," + timeIncrement;
-    //} else {
-    //	print("Image file is not timelapse");
-    //}
-=======
->>>>>>> 3e44b67c
 	
 	for (c=C; c<CEnd; c++) { //for loop for iterating through the channels
 		selectImage(1);
